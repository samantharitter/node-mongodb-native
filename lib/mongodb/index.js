try {
  exports.BSONPure = require('bson').BSONPure;
  exports.BSONNative = require('bson').BSONNative;
} catch(err) {
  // do nothing
}

<<<<<<< HEAD
[   'connection/read_preference'
=======
// export the driver version
exports.version = require('../../package').version;

[ 'commands/base_command'
  , 'admin'
  , 'collection'
  , 'connection/read_preference'
  , 'connection/connection'
>>>>>>> d48c4ed2
  , 'connection/server'
  , 'connection/mongos'
  , 'connection/repl_set/repl_set'
  , 'mongo_client'
  , 'db'
  , 'mongo_client'
  , 'gridfs/grid'
  , 'gridfs/gridstore'].forEach(function (path) {
  	var module = require('./' + path);
  	for (var i in module) {
  		exports[i] = module[i];
    }
});

// backwards compat
exports.ReplSetServers = exports.ReplSet;

// Add BSON Classes
exports.Binary = require('bson').Binary;
exports.Code = require('bson').Code;
exports.DBRef = require('bson').DBRef;
exports.Double = require('bson').Double;
exports.Long = require('bson').Long;
exports.MinKey = require('bson').MinKey;
exports.MaxKey = require('bson').MaxKey;
exports.ObjectID = require('bson').ObjectID;
exports.Symbol = require('bson').Symbol;
exports.Timestamp = require('bson').Timestamp;  

// Add BSON Parser
exports.BSON = require('bson').BSONPure.BSON;

// Get the Db object
var MongoClient = require('./mongo_client').MongoClient;
// Set up the connect function
var connect = MongoClient.connect;
var obj = connect;
// Map all values to the exports value
for(var name in exports) {
  obj[name] = exports[name];
}

// Add the pure and native backward compatible functions
exports.pure = exports.native = function() {
  return obj;
}

// Map all values to the exports value
for(var name in exports) {
  connect[name] = exports[name];
}

// Add connect function
connect.connect = MongoClient.connect;

// Set our exports to be the connect function
module.exports = connect;<|MERGE_RESOLUTION|>--- conflicted
+++ resolved
@@ -5,18 +5,10 @@
   // do nothing
 }
 
-<<<<<<< HEAD
-[   'connection/read_preference'
-=======
 // export the driver version
 exports.version = require('../../package').version;
 
-[ 'commands/base_command'
-  , 'admin'
-  , 'collection'
-  , 'connection/read_preference'
-  , 'connection/connection'
->>>>>>> d48c4ed2
+[   'connection/read_preference'
   , 'connection/server'
   , 'connection/mongos'
   , 'connection/repl_set/repl_set'
