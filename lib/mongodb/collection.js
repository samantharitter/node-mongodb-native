/**
 * Module dependencies.
 * @ignore
 */
var InsertCommand = require('./commands/insert_command').InsertCommand
  , QueryCommand = require('./commands/query_command').QueryCommand
  , DeleteCommand = require('./commands/delete_command').DeleteCommand
  , UpdateCommand = require('./commands/update_command').UpdateCommand
  , DbCommand = require('./commands/db_command').DbCommand
  , ObjectID = require('bson').ObjectID
  , Code = require('bson').Code
  , Cursor = require('./cursor').Cursor
  , utils = require('./utils')
  , shared = require('./collection/shared')
  , core = require('./collection/core')
  , query = require('./collection/query')
  , index = require('./collection/index')
  , geo = require('./collection/geo')
  , commands = require('./collection/commands')
  , aggregation = require('./collection/aggregation')
  , fluent = require('./collection/fluent');

/**
 * Create a new Collection instance (INTERNAL TYPE, do not instantiate directly)
 *
 * Options
 *  - **readPreference** {String}, the prefered read preference (ReadPreference.PRIMARY, ReadPreference.PRIMARY_PREFERRED, ReadPreference.SECONDARY, ReadPreference.SECONDARY_PREFERRED, ReadPreference.NEAREST).
 *  - **slaveOk** {Boolean, default:false}, Allow reads from secondaries.
 *  - **serializeFunctions** {Boolean, default:false}, serialize functions on the document.
 *  - **raw** {Boolean, default:false}, perform all operations using raw bson objects.
 *  - **pkFactory** {Object}, object overriding the basic ObjectID primary key generation.
 *
 * @class Represents a Collection
 * @param {Object} db db instance.
 * @param {String} collectionName collection name.
 * @param {Object} [pkFactory] alternative primary key factory.
 * @param {Object} [options] additional options for the collection.
 * @return {Object} a collection instance.
 */
function Collection (db, collectionName, pkFactory, options) {
  if(!(this instanceof Collection)) return new Collection(db, collectionName, pkFactory, options);

  shared.checkCollectionName(collectionName);

  this.db = db;
  this.collectionName = collectionName;
  this.internalHint = null;
  this.opts = options != null && ('object' === typeof options) ? options : {};
  this.slaveOk = options == null || options.slaveOk == null ? db.slaveOk : options.slaveOk;
  this.serializeFunctions = options == null || options.serializeFunctions == null ? db.serializeFunctions : options.serializeFunctions;
  this.raw = options == null || options.raw == null ? db.raw : options.raw;

  this.readPreference = options == null || options.readPreference == null ? db.serverConfig.options.readPreference : options.readPreference;
  this.readPreference = this.readPreference == null ? 'primary' : this.readPreference;

  this.pkFactory = pkFactory == null
    ? ObjectID
    : pkFactory;

  var self = this;
}

/**
 * Inserts a single document or a an array of documents into MongoDB.
 *
 * Options
 *  - **w**, {Number/String, > -1 || 'majority' || tag name} the write concern for the operation where < 1 is no acknowlegement of write and w >= 1, w = 'majority' or tag acknowledges the write
 *  - **wtimeout**, {Number, 0} set the timeout for waiting for write concern to finish (combines with w option)
 *  - **fsync**, (Boolean, default:false) write waits for fsync before returning
 *  - **journal**, (Boolean, default:false) write waits for journal sync before returning
 *  - **continueOnError/keepGoing** {Boolean, default:false}, keep inserting documents even if one document has an error, *mongodb 1.9.1 >*.
 *  - **serializeFunctions** {Boolean, default:false}, serialize functions on the document.
 *  - **forceServerObjectId** {Boolean, default:false}, let server assign ObjectId instead of the driver
 *
 * Deprecated Options
 *  - **safe** {true | {w:n, wtimeout:n} | {fsync:true}, default:false}, executes with a getLastError command returning the results of the command on MongoDB.
 *
 * @param {Array|Object} docs
 * @param {Object} [options] optional options for insert command
 * @param {Function} [callback] optional callback for the function, must be provided when using a writeconcern
 * @return {null}
 * @api public
 */
Collection.prototype.insert = core.insert;

/**
 * Removes documents specified by `selector` from the db.
 *
 * Options
 *  - **w**, {Number/String, > -1 || 'majority' || tag name} the write concern for the operation where < 1 is no acknowlegement of write and w >= 1, w = 'majority' or tag acknowledges the write
 *  - **wtimeout**, {Number, 0} set the timeout for waiting for write concern to finish (combines with w option)
 *  - **fsync**, (Boolean, default:false) write waits for fsync before returning
 *  - **journal**, (Boolean, default:false) write waits for journal sync before returning
 *  - **single** {Boolean, default:false}, removes the first document found.
 *
 * Deprecated Options
 *  - **safe** {true | {w:n, wtimeout:n} | {fsync:true}, default:false}, executes with a getLastError command returning the results of the command on MongoDB.
 *
 * @param {Object} [selector] optional select, no selector is equivalent to removing all documents.
 * @param {Object} [options] additional options during remove.
 * @param {Function} [callback] must be provided if you performing a remove with a writeconcern
 * @return {null}
 * @api public
 */
Collection.prototype.remove = core.remove;

/**
 * Renames the collection.
 *
 * Options
 *  - **dropTarget** {Boolean, default:false}, drop the target name collection if it previously exists.
 *
 * @param {String} newName the new name of the collection.
 * @param {Object} [options] returns option results.
 * @param {Function} callback the callback accepting the result
 * @return {null}
 * @api public
 */
<<<<<<< HEAD
Collection.prototype.rename = commands.rename;
=======
Collection.prototype.rename = function rename (newName, options, callback) {
  var self = this;

  if(typeof options == 'function') {
    callback = options;
    options = {}
  }

  // Ensure the new name is valid
  checkCollectionName(newName);
  // Execute the command, return the new renamed collection if successful
  self.db._executeQueryCommand(DbCommand.createRenameCollectionCommand(self.db, self.collectionName, newName, options), function(err, result) {
    if(err == null && result.documents[0].ok == 1) {
      if(callback != null) {
        // Set current object to point to the new name
        self.collectionName = newName;
        // Return the current collection
        callback(null, self);
      }
    } else if(result.documents[0].errmsg != null) {
      if(null != callback) {
        if (null == err) {
          err = utils.toError(result.documents[0]);
        }
        callback(err, null);
      }
    }
  });
};

/**
 * @ignore
 */
var insertAll = function insertAll (self, docs, options, callback) {
  if('function' === typeof options) callback = options, options = {};
  if(options == null) options = {};
  if(!('function' === typeof callback)) callback = null;

  // Insert options (flags for insert)
  var insertFlags = {};
  // If we have a mongodb version >= 1.9.1 support keepGoing attribute
  if(options['keepGoing'] != null) {
    insertFlags['keepGoing'] = options['keepGoing'];
  }

  // If we have a mongodb version >= 1.9.1 support keepGoing attribute
  if(options['continueOnError'] != null) {
    insertFlags['continueOnError'] = options['continueOnError'];
  }

  // DbName
  var dbName = options['dbName'];
  // If no dbname defined use the db one
  if(dbName == null) {
    dbName = self.db.databaseName;
  }

  // Either use override on the function, or go back to default on either the collection
  // level or db
  if(options['serializeFunctions'] != null) {
    insertFlags['serializeFunctions'] = options['serializeFunctions'];
  } else {
    insertFlags['serializeFunctions'] = self.serializeFunctions;
  }

  // Pass in options
  var insertCommand = new InsertCommand(
      self.db
    , dbName + "." + self.collectionName, true, insertFlags);

  // Add the documents and decorate them with id's if they have none
  for(var index = 0, len = docs.length; index < len; ++index) {
    var doc = docs[index];

    // Add id to each document if it's not already defined
    if (!(Buffer.isBuffer(doc))
      && doc['_id'] == null
      && self.db.forceServerObjectId != true
      && options.forceServerObjectId != true) {
        doc['_id'] = self.pkFactory.createPk();
    }

    insertCommand.add(doc);
  }

  // Collect errorOptions
  var errorOptions = _getWriteConcern(self, options, callback);
  // Default command options
  var commandOptions = {};
  // If safe is defined check for error message
  if(_hasWriteConcern(errorOptions) && typeof callback == 'function') {
    // Insert options
    commandOptions['read'] = false;
    // If we have safe set set async to false
    if(errorOptions == null) commandOptions['async'] = true;

    // Set safe option
    commandOptions['safe'] = errorOptions;
    // If we have an error option
    if(typeof errorOptions == 'object') {
      var keys = Object.keys(errorOptions);
      for(var i = 0; i < keys.length; i++) {
        commandOptions[keys[i]] = errorOptions[keys[i]];
      }
    }

    // Execute command with safe options (rolls up both command and safe command into one and executes them on the same connection)
    self.db._executeInsertCommand(insertCommand, commandOptions, function (err, error) {
      error = error && error.documents;
      if(!callback) return;

      if (err) {
        callback(err);
      } else if(error[0].err || error[0].errmsg) {
        callback(utils.toError(error[0]));
      } else {
        callback(null, docs);
      }
    });
  } else if(_hasWriteConcern(errorOptions) && callback == null) {
    throw new Error("Cannot use a writeConcern without a provided callback");
  } else {
    // Execute the call without a write concern
    var result = self.db._executeInsertCommand(insertCommand, commandOptions);
    // If no callback just return
    if(!callback) return;
    // If error return error
    if(result instanceof Error) {
      return callback(result);
    }
    // Otherwise just return
    return callback(null, docs);
  }
};
>>>>>>> d48c4ed2

/**
 * Save a document. Simple full document replacement function. Not recommended for efficiency, use atomic
 * operators and update instead for more efficient operations.
 *
 * Options
 *  - **w**, {Number/String, > -1 || 'majority' || tag name} the write concern for the operation where < 1 is no acknowlegement of write and w >= 1, w = 'majority' or tag acknowledges the write
 *  - **wtimeout**, {Number, 0} set the timeout for waiting for write concern to finish (combines with w option)
 *  - **fsync**, (Boolean, default:false) write waits for fsync before returning
 *  - **journal**, (Boolean, default:false) write waits for journal sync before returning
 *
 * Deprecated Options
 *  - **safe** {true | {w:n, wtimeout:n} | {fsync:true}, default:false}, executes with a getLastError command returning the results of the command on MongoDB.
 *
 * @param {Object} [doc] the document to save
 * @param {Object} [options] additional options during remove.
 * @param {Function} [callback] must be provided if you performing a safe save
 * @return {null}
 * @api public
 */
Collection.prototype.save = core.save;

/**
 * Updates documents.
 *
 * Options
 *  - **w**, {Number/String, > -1 || 'majority' || tag name} the write concern for the operation where < 1 is no acknowlegement of write and w >= 1, w = 'majority' or tag acknowledges the write
 *  - **wtimeout**, {Number, 0} set the timeout for waiting for write concern to finish (combines with w option)
 *  - **fsync**, (Boolean, default:false) write waits for fsync before returning
 *  - **journal**, (Boolean, default:false) write waits for journal sync before returning
 *  - **upsert** {Boolean, default:false}, perform an upsert operation.
 *  - **multi** {Boolean, default:false}, update all documents matching the selector.
 *  - **serializeFunctions** {Boolean, default:false}, serialize functions on the document.
 *
 * Deprecated Options
 *  - **safe** {true | {w:n, wtimeout:n} | {fsync:true}, default:false}, executes with a getLastError command returning the results of the command on MongoDB.
 *
 * @param {Object} selector the query to select the document/documents to be updated
 * @param {Object} document the fields/vals to be updated, or in the case of an upsert operation, inserted.
 * @param {Object} [options] additional options during update.
 * @param {Function} [callback] must be provided if you performing an update with a writeconcern
 * @return {null}
 * @api public
 */
Collection.prototype.update = core.update;

/**
 * The distinct command returns returns a list of distinct values for the given key across a collection.
 *
 * Options
 *  - **readPreference** {String}, the preferred read preference (Server.PRIMARY, Server.PRIMARY_PREFERRED, Server.SECONDARY, Server.SECONDARY_PREFERRED, Server.NEAREST).
 *
 * @param {String} key key to run distinct against.
 * @param {Object} [query] option query to narrow the returned objects.
 * @param {Object} [options] additional options during update.
 * @param {Function} callback this will be called after executing this method. The first parameter will contain the Error object if an error occured, or null otherwise. While the second parameter will contain the results from distinct or null if an error occured.
 * @return {null}
 * @api public
 */
Collection.prototype.distinct = commands.distinct;

/**
 * Count number of matching documents in the db to a query.
 *
 * Options
 *  - **skip** {Number}, The number of documents to skip for the count.
 *  - **limit** {Number}, The limit of documents to count.
 *  - **readPreference** {String}, the preferred read preference (Server.PRIMARY, Server.PRIMARY_PREFERRED, Server.SECONDARY, Server.SECONDARY_PREFERRED, Server.NEAREST).
 *
 * @param {Object} [query] query to filter by before performing count.
 * @param {Object} [options] additional options during count.
 * @param {Function} callback this will be called after executing this method. The first parameter will contain the Error object if an error occured, or null otherwise. While the second parameter will contain the results from the count method or null if an error occured.
 * @return {null}
 * @api public
 */
Collection.prototype.count = commands.count;

/**
 * Drop the collection
 *
 * @param {Function} callback this will be called after executing this method. The first parameter will contain the Error object if an error occured, or null otherwise. While the second parameter will contain the results from the drop method or null if an error occured.
 * @return {null}
 * @api public
 */
Collection.prototype.drop = function drop(callback) {
  this.db.dropCollection(this.collectionName, callback);
};

/**
 * Find and update a document.
 *
 * Options
 *  - **w**, {Number/String, > -1 || 'majority' || tag name} the write concern for the operation where < 1 is no acknowlegement of write and w >= 1, w = 'majority' or tag acknowledges the write
 *  - **wtimeout**, {Number, 0} set the timeout for waiting for write concern to finish (combines with w option)
 *  - **fsync**, (Boolean, default:false) write waits for fsync before returning
 *  - **journal**, (Boolean, default:false) write waits for journal sync before returning
 *  - **remove** {Boolean, default:false}, set to true to remove the object before returning.
 *  - **upsert** {Boolean, default:false}, perform an upsert operation.
 *  - **new** {Boolean, default:false}, set to true if you want to return the modified object rather than the original. Ignored for remove.
 *
 * Deprecated Options
 *  - **safe** {true | {w:n, wtimeout:n} | {fsync:true}, default:false}, executes with a getLastError command returning the results of the command on MongoDB.
 *
 * @param {Object} query query object to locate the object to modify
 * @param {Array}  sort - if multiple docs match, choose the first one in the specified sort order as the object to manipulate
 * @param {Object} doc - the fields/vals to be updated
 * @param {Object} [options] additional options during update.
 * @param {Function} callback this will be called after executing this method. The first parameter will contain the Error object if an error occured, or null otherwise. While the second parameter will contain the results from the findAndModify method or null if an error occured.
 * @return {null}
 * @api public
 */
<<<<<<< HEAD
Collection.prototype.findAndModify = core.findAndModify;
=======
Collection.prototype.findAndModify = function findAndModify (query, sort, doc, options, callback) {
  var args = Array.prototype.slice.call(arguments, 1);
  callback = args.pop();
  sort = args.length ? args.shift() || [] : [];
  doc = args.length ? args.shift() : null;
  options = args.length ? args.shift() || {} : {};
  var self = this;

  var queryObject = {
      'findandmodify': this.collectionName
    , 'query': query
    , 'sort': utils.formattedOrderClause(sort)
  };

  queryObject.new = options.new ? 1 : 0;
  queryObject.remove = options.remove ? 1 : 0;
  queryObject.upsert = options.upsert ? 1 : 0;

  if (options.fields) {
    queryObject.fields = options.fields;
  }

  if (doc && !options.remove) {
    queryObject.update = doc;
  }

  // Either use override on the function, or go back to default on either the collection
  // level or db
  if(options['serializeFunctions'] != null) {
    options['serializeFunctions'] = options['serializeFunctions'];
  } else {
    options['serializeFunctions'] = this.serializeFunctions;
  }

  // Unpack the error options if any
  var errorOptions = _getWriteConcern(this, options, callback);
  // If we have j, w or something else do the getLast Error path
  if(errorOptions != null
    && typeof errorOptions == 'object'
    && (errorOptions.w != 0 && errorOptions.w != 1 && errorOptions.safe != false)) {
    // Commands to send
    var commands = [];
    // Add the find and modify command
    commands.push(DbCommand.createDbCommand(this.db, queryObject, options));
    // If we have safe defined we need to return both call results
    var chainedCommands = errorOptions != null ? true : false;
    // Add error command if we have one
    if(chainedCommands) {
      commands.push(DbCommand.createGetLastErrorCommand(errorOptions, this.db));
    }

    // Fire commands and
    this.db._executeQueryCommand(commands, {read:false}, function(err, result) {
      if(err != null) return callback(err);
      result = result && result.documents;

      if(result[0].err != null) {
        return callback(utils.toError(result[0]), null);
      }

      // Workaround due to 1.8.X returning an error on no matching object
      // while 2.0.X does not not, making 2.0.X behaviour standard
      if(result[0].errmsg != null && !result[0].errmsg.match(eErrorMessages)) {
        return callback(utils.toError(result[0]), null, result[0]);
      }

      return callback(null, result[0].value, result[0]);
    });
  } else {
    // Only run command and rely on getLastError command
    var command = DbCommand.createDbCommand(this.db, queryObject, options)
    // Execute command
    this.db._executeQueryCommand(command, {read:false}, function(err, result) {
      if(err != null) return callback(err);

      result = result && result.documents;

      if(result[0].errmsg != null && !result[0].errmsg.match(eErrorMessages)) {
        return callback(utils.toError(result[0]), null, result[0]);
      }

      // If we have an error return it
      if(result[0].lastErrorObject && result[0].lastErrorObject.err != null) {
        return callback(utils.toError(result[0].lastErrorObject), null);
      }

      return callback(null, result[0].value, result[0]);
    });
  }
}
>>>>>>> d48c4ed2

/**
 * Find and remove a document
 *
 * Options
 *  - **w**, {Number/String, > -1 || 'majority' || tag name} the write concern for the operation where < 1 is no acknowlegement of write and w >= 1, w = 'majority' or tag acknowledges the write
 *  - **wtimeout**, {Number, 0} set the timeout for waiting for write concern to finish (combines with w option)
 *  - **fsync**, (Boolean, default:false) write waits for fsync before returning
 *  - **journal**, (Boolean, default:false) write waits for journal sync before returning
 *
 * Deprecated Options
 *  - **safe** {true | {w:n, wtimeout:n} | {fsync:true}, default:false}, executes with a getLastError command returning the results of the command on MongoDB.
 *
 * @param {Object} query query object to locate the object to modify
 * @param {Array}  sort - if multiple docs match, choose the first one in the specified sort order as the object to manipulate
 * @param {Object} [options] additional options during update.
 * @param {Function} callback this will be called after executing this method. The first parameter will contain the Error object if an error occured, or null otherwise. While the second parameter will contain the results from the findAndRemove method or null if an error occured.
 * @return {null}
 * @api public
 */
Collection.prototype.findAndRemove = core.findAndRemove;

/**
 * Creates a cursor for a query that can be used to iterate over results from MongoDB
 *
 * Various argument possibilities
 *  - callback?
 *  - selector, callback?,
 *  - selector, fields, callback?
 *  - selector, options, callback?
 *  - selector, fields, options, callback?
 *  - selector, fields, skip, limit, callback?
 *  - selector, fields, skip, limit, timeout, callback?
 *
 * Options
 *  - **limit** {Number, default:0}, sets the limit of documents returned in the query.
 *  - **sort** {Array | Object}, set to sort the documents coming back from the query. Array of indexes, [['a', 1]] etc.
 *  - **fields** {Object}, the fields to return in the query. Object of fields to include or exclude (not both), {'a':1}
 *  - **skip** {Number, default:0}, set to skip N documents ahead in your query (useful for pagination).
 *  - **hint** {Object}, tell the query to use specific indexes in the query. Object of indexes to use, {'_id':1}
 *  - **explain** {Boolean, default:false}, explain the query instead of returning the data.
 *  - **snapshot** {Boolean, default:false}, snapshot query.
 *  - **timeout** {Boolean, default:false}, specify if the cursor can timeout.
 *  - **tailable** {Boolean, default:false}, specify if the cursor is tailable.
 *  - **tailableRetryInterval** {Number, default:100}, specify the miliseconds between getMores on tailable cursor.
 *  - **numberOfRetries** {Number, default:5}, specify the number of times to retry the tailable cursor.
 *  - **awaitdata** {Boolean, default:false} allow the cursor to wait for data, only applicable for tailable cursor.
 *  - **exhaust** {Boolean, default:false} have the server send all the documents at once as getMore packets, not recommended.
 *  - **batchSize** {Number, default:0}, set the batchSize for the getMoreCommand when iterating over the query results.
 *  - **returnKey** {Boolean, default:false}, only return the index key.
 *  - **maxScan** {Number}, Limit the number of items to scan.
 *  - **min** {Number}, Set index bounds.
 *  - **max** {Number}, Set index bounds.
 *  - **showDiskLoc** {Boolean, default:false}, Show disk location of results.
 *  - **comment** {String}, You can put a $comment field on a query to make looking in the profiler logs simpler.
 *  - **raw** {Boolean, default:false}, Return all BSON documents as Raw Buffer documents.
 *  - **readPreference** {String}, the preferred read preference ((Server.PRIMARY, Server.PRIMARY_PREFERRED, Server.SECONDARY, Server.SECONDARY_PREFERRED, Server.NEAREST).
 *  - **numberOfRetries** {Number, default:5}, if using awaidata specifies the number of times to retry on timeout.
 *  - **partial** {Boolean, default:false}, specify if the cursor should return partial results when querying against a sharded system
 *
 * @param {Object|ObjectID} query query object to locate the object to modify
 * @param {Object} [options] additional options during update.
 * @param {Function} callback this will be called after executing this method. The first parameter will contain the Error object if an error occured, or null otherwise. While the second parameter will contain the results from the find method or null if an error occured.
 * @return {Cursor} returns a cursor to the query
 * @api public
 */
<<<<<<< HEAD
Collection.prototype.find = query.find;
=======
Collection.prototype.find = function find () {
  var options
    , args = Array.prototype.slice.call(arguments, 0)
    , has_callback = typeof args[args.length - 1] === 'function'
    , has_weird_callback = typeof args[0] === 'function'
    , callback = has_callback ? args.pop() : (has_weird_callback ? args.shift() : null)
    , len = args.length
    , selector = len >= 1 ? args[0] : {}
    , fields = len >= 2 ? args[1] : undefined;

  if(len === 1 && has_weird_callback) {
    // backwards compat for callback?, options case
    selector = {};
    options = args[0];
  }

  if(len === 2 && !Array.isArray(fields)) {
    var fieldKeys = Object.getOwnPropertyNames(fields);
    var is_option = false;

    for(var i = 0; i < fieldKeys.length; i++) {
      if(testForFields[fieldKeys[i]] != null) {
        is_option = true;
        break;
      }
    }

    if(is_option) {
      options = fields;
      fields = undefined;
    } else {
      options = {};
    }
  } else if(len === 2 && Array.isArray(fields) && !Array.isArray(fields[0])) {
    var newFields = {};
    // Rewrite the array
    for(var i = 0; i < fields.length; i++) {
      newFields[fields[i]] = 1;
    }
    // Set the fields
    fields = newFields;
  }

  if(3 === len) {
    options = args[2];
  }

  // Ensure selector is not null
  selector = selector == null ? {} : selector;
  // Validate correctness off the selector
  var object = selector;
  if(Buffer.isBuffer(object)) {
    var object_size = object[0] | object[1] << 8 | object[2] << 16 | object[3] << 24;
    if(object_size != object.length)  {
      var error = new Error("query selector raw message size does not match message header size [" + object.length + "] != [" + object_size + "]");
      error.name = 'MongoError';
      throw error;
    }
  }

  // Validate correctness of the field selector
  var object = fields;
  if(Buffer.isBuffer(object)) {
    var object_size = object[0] | object[1] << 8 | object[2] << 16 | object[3] << 24;
    if(object_size != object.length)  {
      var error = new Error("query fields raw message size does not match message header size [" + object.length + "] != [" + object_size + "]");
      error.name = 'MongoError';
      throw error;
    }
  }

  // Check special case where we are using an objectId
  if(selector instanceof ObjectID || (selector != null && selector._bsontype == 'ObjectID')) {
    selector = {_id:selector};
  }

  // If it's a serialized fields field we need to just let it through
  // user be warned it better be good
  if(options && options.fields && !(Buffer.isBuffer(options.fields))) {
    fields = {};

    if(Array.isArray(options.fields)) {
      if(!options.fields.length) {
        fields['_id'] = 1;
      } else {
        for (var i = 0, l = options.fields.length; i < l; i++) {
          fields[options.fields[i]] = 1;
        }
      }
    } else {
      fields = options.fields;
    }
  }

  if (!options) options = {};
  options.skip = len > 3 ? args[2] : options.skip ? options.skip : 0;
  options.limit = len > 3 ? args[3] : options.limit ? options.limit : 0;
  options.raw = options.raw != null && typeof options.raw === 'boolean' ? options.raw : this.raw;
  options.hint = options.hint != null ? normalizeHintField(options.hint) : this.internalHint;
  options.timeout = len == 5 ? args[4] : typeof options.timeout === 'undefined' ? undefined : options.timeout;
  // If we have overridden slaveOk otherwise use the default db setting
  options.slaveOk = options.slaveOk != null ? options.slaveOk : this.db.slaveOk;

  // Set option
  var o = options;
  // Support read/readPreference
  if(o["read"] != null) o["readPreference"] = o["read"];
  // Set the read preference
  o.read = o["readPreference"] ? o.readPreference : this.readPreference;
  // Adjust slave ok if read preference is secondary or secondary only
  if(o.read == "secondary" || o.read == "secondaryOnly") options.slaveOk = true;

  // callback for backward compatibility
  if(callback) {
    // TODO refactor Cursor args
    callback(null, new Cursor(this.db, this, selector, fields, o));
  } else {
    return new Cursor(this.db, this, selector, fields, o);
  }
};

/**
 * Normalizes a `hint` argument.
 *
 * @param {String|Object|Array} hint
 * @return {Object}
 * @api private
 */
var normalizeHintField = function normalizeHintField(hint) {
  var finalHint = null;

  if(typeof hint == 'string') {
    finalHint = hint;
  } else if(Array.isArray(hint)) {
    finalHint = {};

    hint.forEach(function(param) {
      finalHint[param] = 1;
    });
  } else if(hint != null && typeof hint == 'object') {
    finalHint = {};
    for (var name in hint) {
      finalHint[name] = hint[name];
    }
  }

  return finalHint;
};
>>>>>>> d48c4ed2

/**
 * Finds a single document based on the query
 *
 * Various argument possibilities
 *  - callback?
 *  - selector, callback?,
 *  - selector, fields, callback?
 *  - selector, options, callback?
 *  - selector, fields, options, callback?
 *  - selector, fields, skip, limit, callback?
 *  - selector, fields, skip, limit, timeout, callback?
 *
 * Options
 *  - **limit** {Number, default:0}, sets the limit of documents returned in the query.
 *  - **sort** {Array | Object}, set to sort the documents coming back from the query. Array of indexes, [['a', 1]] etc.
 *  - **fields** {Object}, the fields to return in the query. Object of fields to include or exclude (not both), {'a':1}
 *  - **skip** {Number, default:0}, set to skip N documents ahead in your query (useful for pagination).
 *  - **hint** {Object}, tell the query to use specific indexes in the query. Object of indexes to use, {'_id':1}
 *  - **explain** {Boolean, default:false}, explain the query instead of returning the data.
 *  - **snapshot** {Boolean, default:false}, snapshot query.
 *  - **timeout** {Boolean, default:false}, specify if the cursor can timeout.
 *  - **tailable** {Boolean, default:false}, specify if the cursor is tailable.
 *  - **batchSize** {Number, default:0}, set the batchSize for the getMoreCommand when iterating over the query results.
 *  - **returnKey** {Boolean, default:false}, only return the index key.
 *  - **maxScan** {Number}, Limit the number of items to scan.
 *  - **min** {Number}, Set index bounds.
 *  - **max** {Number}, Set index bounds.
 *  - **showDiskLoc** {Boolean, default:false}, Show disk location of results.
 *  - **comment** {String}, You can put a $comment field on a query to make looking in the profiler logs simpler.
 *  - **raw** {Boolean, default:false}, Return all BSON documents as Raw Buffer documents.
 *  - **readPreference** {String}, the preferred read preference (Server.PRIMARY, Server.PRIMARY_PREFERRED, Server.SECONDARY, Server.SECONDARY_PREFERRED, Server.NEAREST).
 *  - **partial** {Boolean, default:false}, specify if the cursor should return partial results when querying against a sharded system
 *
 * @param {Object|ObjectID} query query object to locate the object to modify
 * @param {Object} [options] additional options during update.
 * @param {Function} callback this will be called after executing this method. The first parameter will contain the Error object if an error occured, or null otherwise. While the second parameter will contain the results from the findOne method or null if an error occured.
 * @return {Cursor} returns a cursor to the query
 * @api public
 */
Collection.prototype.findOne = query.findOne;

/**
 * Creates an index on the collection.
 *
 * Options
 *  - **w**, {Number/String, > -1 || 'majority' || tag name} the write concern for the operation where < 1 is no acknowlegement of write and w >= 1, w = 'majority' or tag acknowledges the write
 *  - **wtimeout**, {Number, 0} set the timeout for waiting for write concern to finish (combines with w option)
 *  - **fsync**, (Boolean, default:false) write waits for fsync before returning
 *  - **journal**, (Boolean, default:false) write waits for journal sync before returning
 *  - **unique** {Boolean, default:false}, creates an unique index.
 *  - **sparse** {Boolean, default:false}, creates a sparse index.
 *  - **background** {Boolean, default:false}, creates the index in the background, yielding whenever possible.
 *  - **dropDups** {Boolean, default:false}, a unique index cannot be created on a key that has pre-existing duplicate values. If you would like to create the index anyway, keeping the first document the database indexes and deleting all subsequent documents that have duplicate value
 *  - **min** {Number}, for geospatial indexes set the lower bound for the co-ordinates.
 *  - **max** {Number}, for geospatial indexes set the high bound for the co-ordinates.
 *  - **v** {Number}, specify the format version of the indexes.
 *  - **expireAfterSeconds** {Number}, allows you to expire data on indexes applied to a data (MongoDB 2.2 or higher)
 *  - **name** {String}, override the autogenerated index name (useful if the resulting name is larger than 128 bytes)
 *
 * Deprecated Options
 *  - **safe** {true | {w:n, wtimeout:n} | {fsync:true}, default:false}, executes with a getLastError command returning the results of the command on MongoDB.
 *
 * @param {Object} fieldOrSpec fieldOrSpec that defines the index.
 * @param {Object} [options] additional options during update.
 * @param {Function} callback this will be called after executing this method. The first parameter will contain the Error object if an error occured, or null otherwise. While the second parameter will contain the results from the createIndex method or null if an error occured.
 * @return {null}
 * @api public
 */
Collection.prototype.createIndex = index.createIndex;

/**
 * Ensures that an index exists, if it does not it creates it
 *
 * Options
 *  - **w**, {Number/String, > -1 || 'majority' || tag name} the write concern for the operation where < 1 is no acknowlegement of write and w >= 1, w = 'majority' or tag acknowledges the write
 *  - **wtimeout**, {Number, 0} set the timeout for waiting for write concern to finish (combines with w option)
 *  - **fsync**, (Boolean, default:false) write waits for fsync before returning
 *  - **journal**, (Boolean, default:false) write waits for journal sync before returning
 *  - **unique** {Boolean, default:false}, creates an unique index.
 *  - **sparse** {Boolean, default:false}, creates a sparse index.
 *  - **background** {Boolean, default:false}, creates the index in the background, yielding whenever possible.
 *  - **dropDups** {Boolean, default:false}, a unique index cannot be created on a key that has pre-existing duplicate values. If you would like to create the index anyway, keeping the first document the database indexes and deleting all subsequent documents that have duplicate value
 *  - **min** {Number}, for geospatial indexes set the lower bound for the co-ordinates.
 *  - **max** {Number}, for geospatial indexes set the high bound for the co-ordinates.
 *  - **v** {Number}, specify the format version of the indexes.
 *  - **expireAfterSeconds** {Number}, allows you to expire data on indexes applied to a data (MongoDB 2.2 or higher)
 *  - **name** {String}, override the autogenerated index name (useful if the resulting name is larger than 128 bytes)
 *
 * Deprecated Options
 *  - **safe** {true | {w:n, wtimeout:n} | {fsync:true}, default:false}, executes with a getLastError command returning the results of the command on MongoDB.
 *
 * @param {Object} fieldOrSpec fieldOrSpec that defines the index.
 * @param {Object} [options] additional options during update.
 * @param {Function} callback this will be called after executing this method. The first parameter will contain the Error object if an error occured, or null otherwise. While the second parameter will contain the results from the ensureIndex method or null if an error occured.
 * @return {null}
 * @api public
 */
Collection.prototype.ensureIndex = index.ensureIndex;

/**
 * Retrieves this collections index info.
 *
 * Options
 *  - **full** {Boolean, default:false}, returns the full raw index information.
 *
 * @param {Object} [options] additional options during update.
 * @param {Function} callback this will be called after executing this method. The first parameter will contain the Error object if an error occured, or null otherwise. While the second parameter will contain the results from the indexInformation method or null if an error occured.
 * @return {null}
 * @api public
 */
Collection.prototype.indexInformation = index.indexInformation;

/**
 * Drops an index from this collection.
 *
 * @param {String} name
 * @param {Function} callback this will be called after executing this method. The first parameter will contain the Error object if an error occured, or null otherwise. While the second parameter will contain the results from the dropIndex method or null if an error occured.
 * @return {null}
 * @api public
 */
Collection.prototype.dropIndex = function dropIndex (name, callback) {
  this.db.dropIndex(this.collectionName, name, callback);
};

/**
 * Drops all indexes from this collection.
 *
 * @param {Function} callback this will be called after executing this method. The first parameter will contain the Error object if an error occured, or null otherwise. While the second parameter will contain the results from the dropAllIndexes method or null if an error occured.
 * @return {null}
 * @api public
 */
Collection.prototype.dropAllIndexes = core.dropAllIndexes;

/**
 * Drops all indexes from this collection.
 *
 * @deprecated
 * @param {Function} callback this will be called after executing this method. The first parameter will contain the Error object if an error occured, or null otherwise. While the second parameter will contain the results from the dropIndexes method or null if an error occured.
 * @return {null}
 * @api private
 */
Collection.prototype.dropIndexes = Collection.prototype.dropAllIndexes;

/**
 * Reindex all indexes on the collection
 * Warning: reIndex is a blocking operation (indexes are rebuilt in the foreground) and will be slow for large collections.
 *
 * @param {Function} callback this will be called after executing this method. The first parameter will contain the Error object if an error occured, or null otherwise. While the second parameter will contain the results from the reIndex method or null if an error occured.
 * @return {null}
 * @api public
**/
Collection.prototype.reIndex = function(callback) {
  this.db.reIndex(this.collectionName, callback);
}

/**
 * Run Map Reduce across a collection. Be aware that the inline option for out will return an array of results not a collection.
 *
 * Options
 *  - **out** {Object}, sets the output target for the map reduce job. *{inline:1} | {replace:'collectionName'} | {merge:'collectionName'} | {reduce:'collectionName'}*
 *  - **query** {Object}, query filter object.
 *  - **sort** {Object}, sorts the input objects using this key. Useful for optimization, like sorting by the emit key for fewer reduces.
 *  - **limit** {Number}, number of objects to return from collection.
 *  - **keeptemp** {Boolean, default:false}, keep temporary data.
 *  - **finalize** {Function | String}, finalize function.
 *  - **scope** {Object}, can pass in variables that can be access from map/reduce/finalize.
 *  - **jsMode** {Boolean, default:false}, it is possible to make the execution stay in JS. Provided in MongoDB > 2.0.X.
 *  - **verbose** {Boolean, default:false}, provide statistics on job execution time.
 *  - **readPreference** {String, only for inline results}, the preferred read preference (Server.PRIMARY, Server.PRIMARY_PREFERRED, Server.SECONDARY, Server.SECONDARY_PREFERRED, Server.NEAREST).
 *
 * @param {Function|String} map the mapping function.
 * @param {Function|String} reduce the reduce function.
 * @param {Objects} [options] options for the map reduce job.
 * @param {Function} callback this will be called after executing this method. The first parameter will contain the Error object if an error occured, or null otherwise. While the second parameter will contain the results from the mapReduce method or null if an error occured.
 * @return {null}
 * @api public
 */
<<<<<<< HEAD
Collection.prototype.mapReduce = aggregation.mapReduce;
=======
Collection.prototype.mapReduce = function mapReduce (map, reduce, options, callback) {
  if ('function' === typeof options) callback = options, options = {};
  // Out must allways be defined (make sure we don't break weirdly on pre 1.8+ servers)
  if(null == options.out) {
    throw new Error("the out option parameter must be defined, see mongodb docs for possible values");
  }

  if ('function' === typeof map) {
    map = map.toString();
  }

  if ('function' === typeof reduce) {
    reduce = reduce.toString();
  }

  if ('function' === typeof options.finalize) {
    options.finalize = options.finalize.toString();
  }

  var mapCommandHash = {
      mapreduce: this.collectionName
    , map: map
    , reduce: reduce
  };

  // Add any other options passed in
  for (var name in options) {
    if ('scope' == name) {
      mapCommandHash[name] = processScope(options[name]);
    } else {
      mapCommandHash[name] = options[name];
    }
  }

  // Set read preference if we set one
  var readPreference = _getReadConcern(this, options);

  // If we have a read preference and inline is not set as output fail hard
  if((readPreference != false && readPreference != 'primary') 
    && options['out'] && (options['out'].inline != 1 && options['out'] != 'inline')) {
      throw new Error("a readPreference can only be provided when performing an inline mapReduce");
  }

  // self
  var self = this;
  var cmd = DbCommand.createDbCommand(this.db, mapCommandHash);

  this.db._executeQueryCommand(cmd, {read:readPreference}, function (err, result) {
    if (err) {
      return callback(err);
    }

    //
    if (1 != result.documents[0].ok || result.documents[0].err || result.documents[0].errmsg) {
      return callback(utils.toError(result.documents[0]));
    }

    // Create statistics value
    var stats = {};
    if(result.documents[0].timeMillis) stats['processtime'] = result.documents[0].timeMillis;
    if(result.documents[0].counts) stats['counts'] = result.documents[0].counts;
    if(result.documents[0].timing) stats['timing'] = result.documents[0].timing;

    // invoked with inline?
    if(result.documents[0].results) {
      return callback(null, result.documents[0].results, stats);
    }

    // The returned collection
    var collection = null;

    // If we have an object it's a different db
    if(result.documents[0].result != null && typeof result.documents[0].result == 'object') {
      var doc = result.documents[0].result;
      collection = self.db.db(doc.db).collection(doc.collection);
    } else {
      // Create a collection object that wraps the result collection
      collection = self.db.collection(result.documents[0].result)
    }

    // If we wish for no verbosity
    if(options['verbose'] == null || !options['verbose']) {
      return callback(err, collection);
    }

    // Return stats as third set of values
    callback(err, collection, stats);
  });
};

/**
 * Functions that are passed as scope args must
 * be converted to Code instances.
 * @ignore
 */
function processScope (scope) {
  if (!utils.isObject(scope)) {
    return scope;
  }

  var keys = Object.keys(scope);
  var i = keys.length;
  var key;

  while (i--) {
    key = keys[i];
    if ('function' == typeof scope[key]) {
      scope[key] = new Code(String(scope[key]));
    }
  }

  return scope;
}

/**
 * Group function helper
 * @ignore
 */
var groupFunction = function () {
  var c = db[ns].find(condition);
  var map = new Map();
  var reduce_function = reduce;

  while (c.hasNext()) {
    var obj = c.next();
    var key = {};

    for (var i = 0, len = keys.length; i < len; ++i) {
      var k = keys[i];
      key[k] = obj[k];
    }

    var aggObj = map.get(key);

    if (aggObj == null) {
      var newObj = Object.extend({}, key);
      aggObj = Object.extend(newObj, initial);
      map.put(key, aggObj);
    }

    reduce_function(obj, aggObj);
  }

  return { "result": map.values() };
}.toString();
>>>>>>> d48c4ed2

/**
 * Run a group command across a collection
 *
 * Options
 *  - **readPreference** {String}, the preferred read preference (Server.PRIMARY, Server.PRIMARY_PREFERRED, Server.SECONDARY, Server.SECONDARY_PREFERRED, Server.NEAREST).
 *
 * @param {Object|Array|Function|Code} keys an object, array or function expressing the keys to group by.
 * @param {Object} condition an optional condition that must be true for a row to be considered.
 * @param {Object} initial initial value of the aggregation counter object.
 * @param {Function|Code} reduce the reduce function aggregates (reduces) the objects iterated
 * @param {Function|Code} finalize an optional function to be run on each item in the result set just before the item is returned.
 * @param {Boolean} command specify if you wish to run using the internal group command or using eval, default is true.
 * @param {Object} [options] additional options during update.
 * @param {Function} callback this will be called after executing this method. The first parameter will contain the Error object if an error occured, or null otherwise. While the second parameter will contain the results from the group method or null if an error occured.
 * @return {null}
 * @api public
 */
Collection.prototype.group = aggregation.group;

/**
 * Returns the options of the collection.
 *
 * @param {Function} callback this will be called after executing this method. The first parameter will contain the Error object if an error occured, or null otherwise. While the second parameter will contain the results from the options method or null if an error occured.
 * @return {null}
 * @api public
 */
Collection.prototype.options = commands.options;

/**
 * Returns if the collection is a capped collection
 *
 * @param {Function} callback this will be called after executing this method. The first parameter will contain the Error object if an error occured, or null otherwise. While the second parameter will contain the results from the isCapped method or null if an error occured.
 * @return {null}
 * @api public
 */
Collection.prototype.isCapped = commands.isCapped;

/**
 * Checks if one or more indexes exist on the collection
 *
 * @param {String|Array} indexNames check if one or more indexes exist on the collection.
 * @param {Function} callback this will be called after executing this method. The first parameter will contain the Error object if an error occured, or null otherwise. While the second parameter will contain the results from the indexExists method or null if an error occured.
 * @return {null}
 * @api public
 */
Collection.prototype.indexExists = index.indexExists;

/**
 * Execute the geoNear command to search for items in the collection
 *
 * Options
 *  - **num** {Number}, max number of results to return.
 *  - **maxDistance** {Number}, include results up to maxDistance from the point.
 *  - **distanceMultiplier** {Number}, include a value to multiply the distances with allowing for range conversions.
 *  - **query** {Object}, filter the results by a query.
 *  - **spherical** {Boolean, default:false}, perform query using a spherical model.
 *  - **uniqueDocs** {Boolean, default:false}, the closest location in a document to the center of the search region will always be returned MongoDB > 2.X.
 *  - **includeLocs** {Boolean, default:false}, include the location data fields in the top level of the results MongoDB > 2.X.
 *  - **readPreference** {String}, the preferred read preference ((Server.PRIMARY, Server.PRIMARY_PREFERRED, Server.SECONDARY, Server.SECONDARY_PREFERRED, Server.NEAREST).
 *
 * @param {Number} x point to search on the x axis, ensure the indexes are ordered in the same order.
 * @param {Number} y point to search on the y axis, ensure the indexes are ordered in the same order.
 * @param {Objects} [options] options for the map reduce job.
 * @param {Function} callback this will be called after executing this method. The first parameter will contain the Error object if an error occured, or null otherwise. While the second parameter will contain the results from the geoNear method or null if an error occured.
 * @return {null}
 * @api public
 */
<<<<<<< HEAD
Collection.prototype.geoNear = geo.geoNear;
=======
Collection.prototype.geoNear = function geoNear(x, y, options, callback) {
  var args = Array.prototype.slice.call(arguments, 2);
  callback = args.pop();
  // Fetch all commands
  options = args.length ? args.shift() || {} : {};

  // Build command object
  var commandObject = {
    geoNear:this.collectionName,
    near: [x, y]
  }

  // Decorate object if any with known properties
  if(options['num'] != null) commandObject['num'] = options['num'];
  if(options['maxDistance'] != null) commandObject['maxDistance'] = options['maxDistance'];
  if(options['distanceMultiplier'] != null) commandObject['distanceMultiplier'] = options['distanceMultiplier'];
  if(options['query'] != null) commandObject['query'] = options['query'];
  if(options['spherical'] != null) commandObject['spherical'] = options['spherical'];
  if(options['uniqueDocs'] != null) commandObject['uniqueDocs'] = options['uniqueDocs'];
  if(options['includeLocs'] != null) commandObject['includeLocs'] = options['includeLocs'];

  // Ensure we have the right read preference inheritance
  options.readPreference = _getReadConcern(this, options);

  // Execute the command
  this.db.command(commandObject, options, function (err, res) {
    if (err) {
      callback(err);
    } else if (res.err || res.errmsg) {
      callback(utils.toError(res));
    } else {
      // should we only be returning res.results here? Not sure if the user
      // should see the other return information
      callback(null, res);
    }
  });
}
>>>>>>> d48c4ed2

/**
 * Execute a geo search using a geo haystack index on a collection.
 *
 * Options
 *  - **maxDistance** {Number}, include results up to maxDistance from the point.
 *  - **search** {Object}, filter the results by a query.
 *  - **limit** {Number}, max number of results to return.
 *  - **readPreference** {String}, the preferred read preference ((Server.PRIMARY, Server.PRIMARY_PREFERRED, Server.SECONDARY, Server.SECONDARY_PREFERRED, Server.NEAREST).
 *
 * @param {Number} x point to search on the x axis, ensure the indexes are ordered in the same order.
 * @param {Number} y point to search on the y axis, ensure the indexes are ordered in the same order.
 * @param {Objects} [options] options for the map reduce job.
 * @param {Function} callback this will be called after executing this method. The first parameter will contain the Error object if an error occured, or null otherwise. While the second parameter will contain the results from the geoHaystackSearch method or null if an error occured.
 * @return {null}
 * @api public
 */
<<<<<<< HEAD
Collection.prototype.geoHaystackSearch = geo.geoHaystackSearch;
=======
Collection.prototype.geoHaystackSearch = function geoHaystackSearch(x, y, options, callback) {
  var args = Array.prototype.slice.call(arguments, 2);
  callback = args.pop();
  // Fetch all commands
  options = args.length ? args.shift() || {} : {};

  // Build command object
  var commandObject = {
    geoSearch:this.collectionName,
    near: [x, y]
  }

  // Decorate object if any with known properties
  if(options['maxDistance'] != null) commandObject['maxDistance'] = options['maxDistance'];
  if(options['query'] != null) commandObject['search'] = options['query'];
  if(options['search'] != null) commandObject['search'] = options['search'];
  if(options['limit'] != null) commandObject['limit'] = options['limit'];

  // Ensure we have the right read preference inheritance
  options.readPreference = _getReadConcern(this, options);

  // Execute the command
  this.db.command(commandObject, options, function (err, res) {
    if (err) {
      callback(err);
    } else if (res.err || res.errmsg) {
      callback(utils.toError(res));
    } else {
      // should we only be returning res.results here? Not sure if the user
      // should see the other return information
      callback(null, res);
    }
  });
}
>>>>>>> d48c4ed2

/**
 * Retrieve all the indexes on the collection.
 *
 * @param {Function} callback this will be called after executing this method. The first parameter will contain the Error object if an error occured, or null otherwise. While the second parameter will contain the results from the indexes method or null if an error occured.
 * @return {null}
 * @api public
 */
Collection.prototype.indexes = function indexes(callback) {
  this.db.indexInformation(this.collectionName, {full:true}, callback);
}

/**
 * Execute an aggregation framework pipeline against the collection, needs MongoDB >= 2.1
 *
 * Options
 *  - **readPreference** {String}, the preferred read preference ((Server.PRIMARY, Server.PRIMARY_PREFERRED, Server.SECONDARY, Server.SECONDARY_PREFERRED, Server.NEAREST).
 *
 * @param {Array} array containing all the aggregation framework commands for the execution.
 * @param {Object} [options] additional options during update.
 * @param {Function} callback this will be called after executing this method. The first parameter will contain the Error object if an error occured, or null otherwise. While the second parameter will contain the results from the aggregate method or null if an error occured.
 * @return {null}
 * @api public
 */
Collection.prototype.aggregate = aggregation.aggregate;

/**
 * Get all the collection statistics.
 *
 * Options
 *  - **scale** {Number}, divide the returned sizes by scale value.
 *  - **readPreference** {String}, the preferred read preference ((Server.PRIMARY, Server.PRIMARY_PREFERRED, Server.SECONDARY, Server.SECONDARY_PREFERRED, Server.NEAREST).
 *
 * @param {Objects} [options] options for the stats command.
 * @param {Function} callback this will be called after executing this method. The first parameter will contain the Error object if an error occured, or null otherwise. While the second parameter will contain the results from the stats method or null if an error occured.
 * @return {null}
 * @api public
 */
Collection.prototype.stats = commands.stats;

/**
 *
 **/
Collection.prototype.withWriteConcern = fluent.withWriteConcern;

/**
 * @ignore
 */
Object.defineProperty(Collection.prototype, "hint", {
    enumerable: true
  , get: function () {
      return this.internalHint;
    }
  , set: function (v) {
      this.internalHint = shared.normalizeHintField(v);
    }
});

<<<<<<< HEAD
=======
var _getReadConcern = function(self, options) {
  if(options.readPreference) return options.readPreference;
  if(self.readPreference) return self.readPreference;
  if(self.db.readPreference) return self.readPreference;
  return 'primary';
}

/**
 * @ignore
 */
var _hasWriteConcern = function(errorOptions) {
  return errorOptions == true
    || errorOptions.w > 0
    || errorOptions.w == 'majority'
    || errorOptions.j == true
    || errorOptions.journal == true
    || errorOptions.fsync == true
}

/**
 * @ignore
 */
var _setWriteConcernHash = function(options) {
  var finalOptions = {};
  if(options.w != null) finalOptions.w = options.w;
  if(options.journal == true) finalOptions.j = options.journal;
  if(options.j == true) finalOptions.j = options.j;
  if(options.fsync == true) finalOptions.fsync = options.fsync;
  if(options.wtimeout != null) finalOptions.wtimeout = options.wtimeout;
  return finalOptions;
}

/**
 * @ignore
 */
var _getWriteConcern = function(self, options, callback) {
  // Final options
  var finalOptions = {w:1};
  // Local options verification
  if(options.w != null || typeof options.j == 'boolean' || typeof options.journal == 'boolean' || typeof options.fsync == 'boolean') {
    finalOptions = _setWriteConcernHash(options);
  } else if(typeof options.safe == "boolean") {
    finalOptions = {w: (options.safe ? 1 : 0)};
  } else if(options.safe != null && typeof options.safe == 'object') {
    finalOptions = _setWriteConcernHash(options.safe);
  } else if(self.opts.w != null || typeof self.opts.j == 'boolean' || typeof self.opts.journal == 'boolean' || typeof self.opts.fsync == 'boolean') {
    finalOptions = _setWriteConcernHash(self.opts);
  } else if(typeof self.opts.safe == "boolean") {
    finalOptions = {w: (self.opts.safe ? 1 : 0)};
  } else if(self.db.safe.w != null || typeof self.db.safe.j == 'boolean' || typeof self.db.safe.journal == 'boolean' || typeof self.db.safe.fsync == 'boolean') {
    finalOptions = _setWriteConcernHash(self.db.safe);
  } else if(self.db.options.w != null || typeof self.db.options.j == 'boolean' || typeof self.db.options.journal == 'boolean' || typeof self.db.options.fsync == 'boolean') {
    finalOptions = _setWriteConcernHash(self.db.options);
  } else if(typeof self.db.safe == "boolean") {
    finalOptions = {w: (self.db.safe ? 1 : 0)};
  }

  // Ensure we don't have an invalid combination of write concerns
  if(finalOptions.w < 1
    && (finalOptions.journal == true || finalOptions.j == true || finalOptions.fsync == true)) throw new Error("No acknowlegement using w < 1 cannot be combined with journal:true or fsync:true");

  // Return the options
  return finalOptions;
}

>>>>>>> d48c4ed2
/**
 * Expose.
 */
exports.Collection = Collection;<|MERGE_RESOLUTION|>--- conflicted
+++ resolved
@@ -71,8 +71,8 @@
  *  - **continueOnError/keepGoing** {Boolean, default:false}, keep inserting documents even if one document has an error, *mongodb 1.9.1 >*.
  *  - **serializeFunctions** {Boolean, default:false}, serialize functions on the document.
  *  - **forceServerObjectId** {Boolean, default:false}, let server assign ObjectId instead of the driver
- *
- * Deprecated Options
+ * 
+ * Deprecated Options 
  *  - **safe** {true | {w:n, wtimeout:n} | {fsync:true}, default:false}, executes with a getLastError command returning the results of the command on MongoDB.
  *
  * @param {Array|Object} docs
@@ -92,8 +92,8 @@
  *  - **fsync**, (Boolean, default:false) write waits for fsync before returning
  *  - **journal**, (Boolean, default:false) write waits for journal sync before returning
  *  - **single** {Boolean, default:false}, removes the first document found.
- *
- * Deprecated Options
+ * 
+ * Deprecated Options 
  *  - **safe** {true | {w:n, wtimeout:n} | {fsync:true}, default:false}, executes with a getLastError command returning the results of the command on MongoDB.
  *
  * @param {Object} [selector] optional select, no selector is equivalent to removing all documents.
@@ -116,144 +116,7 @@
  * @return {null}
  * @api public
  */
-<<<<<<< HEAD
 Collection.prototype.rename = commands.rename;
-=======
-Collection.prototype.rename = function rename (newName, options, callback) {
-  var self = this;
-
-  if(typeof options == 'function') {
-    callback = options;
-    options = {}
-  }
-
-  // Ensure the new name is valid
-  checkCollectionName(newName);
-  // Execute the command, return the new renamed collection if successful
-  self.db._executeQueryCommand(DbCommand.createRenameCollectionCommand(self.db, self.collectionName, newName, options), function(err, result) {
-    if(err == null && result.documents[0].ok == 1) {
-      if(callback != null) {
-        // Set current object to point to the new name
-        self.collectionName = newName;
-        // Return the current collection
-        callback(null, self);
-      }
-    } else if(result.documents[0].errmsg != null) {
-      if(null != callback) {
-        if (null == err) {
-          err = utils.toError(result.documents[0]);
-        }
-        callback(err, null);
-      }
-    }
-  });
-};
-
-/**
- * @ignore
- */
-var insertAll = function insertAll (self, docs, options, callback) {
-  if('function' === typeof options) callback = options, options = {};
-  if(options == null) options = {};
-  if(!('function' === typeof callback)) callback = null;
-
-  // Insert options (flags for insert)
-  var insertFlags = {};
-  // If we have a mongodb version >= 1.9.1 support keepGoing attribute
-  if(options['keepGoing'] != null) {
-    insertFlags['keepGoing'] = options['keepGoing'];
-  }
-
-  // If we have a mongodb version >= 1.9.1 support keepGoing attribute
-  if(options['continueOnError'] != null) {
-    insertFlags['continueOnError'] = options['continueOnError'];
-  }
-
-  // DbName
-  var dbName = options['dbName'];
-  // If no dbname defined use the db one
-  if(dbName == null) {
-    dbName = self.db.databaseName;
-  }
-
-  // Either use override on the function, or go back to default on either the collection
-  // level or db
-  if(options['serializeFunctions'] != null) {
-    insertFlags['serializeFunctions'] = options['serializeFunctions'];
-  } else {
-    insertFlags['serializeFunctions'] = self.serializeFunctions;
-  }
-
-  // Pass in options
-  var insertCommand = new InsertCommand(
-      self.db
-    , dbName + "." + self.collectionName, true, insertFlags);
-
-  // Add the documents and decorate them with id's if they have none
-  for(var index = 0, len = docs.length; index < len; ++index) {
-    var doc = docs[index];
-
-    // Add id to each document if it's not already defined
-    if (!(Buffer.isBuffer(doc))
-      && doc['_id'] == null
-      && self.db.forceServerObjectId != true
-      && options.forceServerObjectId != true) {
-        doc['_id'] = self.pkFactory.createPk();
-    }
-
-    insertCommand.add(doc);
-  }
-
-  // Collect errorOptions
-  var errorOptions = _getWriteConcern(self, options, callback);
-  // Default command options
-  var commandOptions = {};
-  // If safe is defined check for error message
-  if(_hasWriteConcern(errorOptions) && typeof callback == 'function') {
-    // Insert options
-    commandOptions['read'] = false;
-    // If we have safe set set async to false
-    if(errorOptions == null) commandOptions['async'] = true;
-
-    // Set safe option
-    commandOptions['safe'] = errorOptions;
-    // If we have an error option
-    if(typeof errorOptions == 'object') {
-      var keys = Object.keys(errorOptions);
-      for(var i = 0; i < keys.length; i++) {
-        commandOptions[keys[i]] = errorOptions[keys[i]];
-      }
-    }
-
-    // Execute command with safe options (rolls up both command and safe command into one and executes them on the same connection)
-    self.db._executeInsertCommand(insertCommand, commandOptions, function (err, error) {
-      error = error && error.documents;
-      if(!callback) return;
-
-      if (err) {
-        callback(err);
-      } else if(error[0].err || error[0].errmsg) {
-        callback(utils.toError(error[0]));
-      } else {
-        callback(null, docs);
-      }
-    });
-  } else if(_hasWriteConcern(errorOptions) && callback == null) {
-    throw new Error("Cannot use a writeConcern without a provided callback");
-  } else {
-    // Execute the call without a write concern
-    var result = self.db._executeInsertCommand(insertCommand, commandOptions);
-    // If no callback just return
-    if(!callback) return;
-    // If error return error
-    if(result instanceof Error) {
-      return callback(result);
-    }
-    // Otherwise just return
-    return callback(null, docs);
-  }
-};
->>>>>>> d48c4ed2
 
 /**
  * Save a document. Simple full document replacement function. Not recommended for efficiency, use atomic
@@ -264,8 +127,8 @@
  *  - **wtimeout**, {Number, 0} set the timeout for waiting for write concern to finish (combines with w option)
  *  - **fsync**, (Boolean, default:false) write waits for fsync before returning
  *  - **journal**, (Boolean, default:false) write waits for journal sync before returning
- *
- * Deprecated Options
+ * 
+ * Deprecated Options 
  *  - **safe** {true | {w:n, wtimeout:n} | {fsync:true}, default:false}, executes with a getLastError command returning the results of the command on MongoDB.
  *
  * @param {Object} [doc] the document to save
@@ -287,8 +150,8 @@
  *  - **upsert** {Boolean, default:false}, perform an upsert operation.
  *  - **multi** {Boolean, default:false}, update all documents matching the selector.
  *  - **serializeFunctions** {Boolean, default:false}, serialize functions on the document.
- *
- * Deprecated Options
+ * 
+ * Deprecated Options 
  *  - **safe** {true | {w:n, wtimeout:n} | {fsync:true}, default:false}, executes with a getLastError command returning the results of the command on MongoDB.
  *
  * @param {Object} selector the query to select the document/documents to be updated
@@ -353,8 +216,8 @@
  *  - **remove** {Boolean, default:false}, set to true to remove the object before returning.
  *  - **upsert** {Boolean, default:false}, perform an upsert operation.
  *  - **new** {Boolean, default:false}, set to true if you want to return the modified object rather than the original. Ignored for remove.
- *
- * Deprecated Options
+ * 
+ * Deprecated Options 
  *  - **safe** {true | {w:n, wtimeout:n} | {fsync:true}, default:false}, executes with a getLastError command returning the results of the command on MongoDB.
  *
  * @param {Object} query query object to locate the object to modify
@@ -365,100 +228,7 @@
  * @return {null}
  * @api public
  */
-<<<<<<< HEAD
 Collection.prototype.findAndModify = core.findAndModify;
-=======
-Collection.prototype.findAndModify = function findAndModify (query, sort, doc, options, callback) {
-  var args = Array.prototype.slice.call(arguments, 1);
-  callback = args.pop();
-  sort = args.length ? args.shift() || [] : [];
-  doc = args.length ? args.shift() : null;
-  options = args.length ? args.shift() || {} : {};
-  var self = this;
-
-  var queryObject = {
-      'findandmodify': this.collectionName
-    , 'query': query
-    , 'sort': utils.formattedOrderClause(sort)
-  };
-
-  queryObject.new = options.new ? 1 : 0;
-  queryObject.remove = options.remove ? 1 : 0;
-  queryObject.upsert = options.upsert ? 1 : 0;
-
-  if (options.fields) {
-    queryObject.fields = options.fields;
-  }
-
-  if (doc && !options.remove) {
-    queryObject.update = doc;
-  }
-
-  // Either use override on the function, or go back to default on either the collection
-  // level or db
-  if(options['serializeFunctions'] != null) {
-    options['serializeFunctions'] = options['serializeFunctions'];
-  } else {
-    options['serializeFunctions'] = this.serializeFunctions;
-  }
-
-  // Unpack the error options if any
-  var errorOptions = _getWriteConcern(this, options, callback);
-  // If we have j, w or something else do the getLast Error path
-  if(errorOptions != null
-    && typeof errorOptions == 'object'
-    && (errorOptions.w != 0 && errorOptions.w != 1 && errorOptions.safe != false)) {
-    // Commands to send
-    var commands = [];
-    // Add the find and modify command
-    commands.push(DbCommand.createDbCommand(this.db, queryObject, options));
-    // If we have safe defined we need to return both call results
-    var chainedCommands = errorOptions != null ? true : false;
-    // Add error command if we have one
-    if(chainedCommands) {
-      commands.push(DbCommand.createGetLastErrorCommand(errorOptions, this.db));
-    }
-
-    // Fire commands and
-    this.db._executeQueryCommand(commands, {read:false}, function(err, result) {
-      if(err != null) return callback(err);
-      result = result && result.documents;
-
-      if(result[0].err != null) {
-        return callback(utils.toError(result[0]), null);
-      }
-
-      // Workaround due to 1.8.X returning an error on no matching object
-      // while 2.0.X does not not, making 2.0.X behaviour standard
-      if(result[0].errmsg != null && !result[0].errmsg.match(eErrorMessages)) {
-        return callback(utils.toError(result[0]), null, result[0]);
-      }
-
-      return callback(null, result[0].value, result[0]);
-    });
-  } else {
-    // Only run command and rely on getLastError command
-    var command = DbCommand.createDbCommand(this.db, queryObject, options)
-    // Execute command
-    this.db._executeQueryCommand(command, {read:false}, function(err, result) {
-      if(err != null) return callback(err);
-
-      result = result && result.documents;
-
-      if(result[0].errmsg != null && !result[0].errmsg.match(eErrorMessages)) {
-        return callback(utils.toError(result[0]), null, result[0]);
-      }
-
-      // If we have an error return it
-      if(result[0].lastErrorObject && result[0].lastErrorObject.err != null) {
-        return callback(utils.toError(result[0].lastErrorObject), null);
-      }
-
-      return callback(null, result[0].value, result[0]);
-    });
-  }
-}
->>>>>>> d48c4ed2
 
 /**
  * Find and remove a document
@@ -468,8 +238,8 @@
  *  - **wtimeout**, {Number, 0} set the timeout for waiting for write concern to finish (combines with w option)
  *  - **fsync**, (Boolean, default:false) write waits for fsync before returning
  *  - **journal**, (Boolean, default:false) write waits for journal sync before returning
- *
- * Deprecated Options
+ * 
+ * Deprecated Options 
  *  - **safe** {true | {w:n, wtimeout:n} | {fsync:true}, default:false}, executes with a getLastError command returning the results of the command on MongoDB.
  *
  * @param {Object} query query object to locate the object to modify
@@ -525,158 +295,7 @@
  * @return {Cursor} returns a cursor to the query
  * @api public
  */
-<<<<<<< HEAD
 Collection.prototype.find = query.find;
-=======
-Collection.prototype.find = function find () {
-  var options
-    , args = Array.prototype.slice.call(arguments, 0)
-    , has_callback = typeof args[args.length - 1] === 'function'
-    , has_weird_callback = typeof args[0] === 'function'
-    , callback = has_callback ? args.pop() : (has_weird_callback ? args.shift() : null)
-    , len = args.length
-    , selector = len >= 1 ? args[0] : {}
-    , fields = len >= 2 ? args[1] : undefined;
-
-  if(len === 1 && has_weird_callback) {
-    // backwards compat for callback?, options case
-    selector = {};
-    options = args[0];
-  }
-
-  if(len === 2 && !Array.isArray(fields)) {
-    var fieldKeys = Object.getOwnPropertyNames(fields);
-    var is_option = false;
-
-    for(var i = 0; i < fieldKeys.length; i++) {
-      if(testForFields[fieldKeys[i]] != null) {
-        is_option = true;
-        break;
-      }
-    }
-
-    if(is_option) {
-      options = fields;
-      fields = undefined;
-    } else {
-      options = {};
-    }
-  } else if(len === 2 && Array.isArray(fields) && !Array.isArray(fields[0])) {
-    var newFields = {};
-    // Rewrite the array
-    for(var i = 0; i < fields.length; i++) {
-      newFields[fields[i]] = 1;
-    }
-    // Set the fields
-    fields = newFields;
-  }
-
-  if(3 === len) {
-    options = args[2];
-  }
-
-  // Ensure selector is not null
-  selector = selector == null ? {} : selector;
-  // Validate correctness off the selector
-  var object = selector;
-  if(Buffer.isBuffer(object)) {
-    var object_size = object[0] | object[1] << 8 | object[2] << 16 | object[3] << 24;
-    if(object_size != object.length)  {
-      var error = new Error("query selector raw message size does not match message header size [" + object.length + "] != [" + object_size + "]");
-      error.name = 'MongoError';
-      throw error;
-    }
-  }
-
-  // Validate correctness of the field selector
-  var object = fields;
-  if(Buffer.isBuffer(object)) {
-    var object_size = object[0] | object[1] << 8 | object[2] << 16 | object[3] << 24;
-    if(object_size != object.length)  {
-      var error = new Error("query fields raw message size does not match message header size [" + object.length + "] != [" + object_size + "]");
-      error.name = 'MongoError';
-      throw error;
-    }
-  }
-
-  // Check special case where we are using an objectId
-  if(selector instanceof ObjectID || (selector != null && selector._bsontype == 'ObjectID')) {
-    selector = {_id:selector};
-  }
-
-  // If it's a serialized fields field we need to just let it through
-  // user be warned it better be good
-  if(options && options.fields && !(Buffer.isBuffer(options.fields))) {
-    fields = {};
-
-    if(Array.isArray(options.fields)) {
-      if(!options.fields.length) {
-        fields['_id'] = 1;
-      } else {
-        for (var i = 0, l = options.fields.length; i < l; i++) {
-          fields[options.fields[i]] = 1;
-        }
-      }
-    } else {
-      fields = options.fields;
-    }
-  }
-
-  if (!options) options = {};
-  options.skip = len > 3 ? args[2] : options.skip ? options.skip : 0;
-  options.limit = len > 3 ? args[3] : options.limit ? options.limit : 0;
-  options.raw = options.raw != null && typeof options.raw === 'boolean' ? options.raw : this.raw;
-  options.hint = options.hint != null ? normalizeHintField(options.hint) : this.internalHint;
-  options.timeout = len == 5 ? args[4] : typeof options.timeout === 'undefined' ? undefined : options.timeout;
-  // If we have overridden slaveOk otherwise use the default db setting
-  options.slaveOk = options.slaveOk != null ? options.slaveOk : this.db.slaveOk;
-
-  // Set option
-  var o = options;
-  // Support read/readPreference
-  if(o["read"] != null) o["readPreference"] = o["read"];
-  // Set the read preference
-  o.read = o["readPreference"] ? o.readPreference : this.readPreference;
-  // Adjust slave ok if read preference is secondary or secondary only
-  if(o.read == "secondary" || o.read == "secondaryOnly") options.slaveOk = true;
-
-  // callback for backward compatibility
-  if(callback) {
-    // TODO refactor Cursor args
-    callback(null, new Cursor(this.db, this, selector, fields, o));
-  } else {
-    return new Cursor(this.db, this, selector, fields, o);
-  }
-};
-
-/**
- * Normalizes a `hint` argument.
- *
- * @param {String|Object|Array} hint
- * @return {Object}
- * @api private
- */
-var normalizeHintField = function normalizeHintField(hint) {
-  var finalHint = null;
-
-  if(typeof hint == 'string') {
-    finalHint = hint;
-  } else if(Array.isArray(hint)) {
-    finalHint = {};
-
-    hint.forEach(function(param) {
-      finalHint[param] = 1;
-    });
-  } else if(hint != null && typeof hint == 'object') {
-    finalHint = {};
-    for (var name in hint) {
-      finalHint[name] = hint[name];
-    }
-  }
-
-  return finalHint;
-};
->>>>>>> d48c4ed2
 
 /**
  * Finds a single document based on the query
@@ -736,8 +355,8 @@
  *  - **v** {Number}, specify the format version of the indexes.
  *  - **expireAfterSeconds** {Number}, allows you to expire data on indexes applied to a data (MongoDB 2.2 or higher)
  *  - **name** {String}, override the autogenerated index name (useful if the resulting name is larger than 128 bytes)
- *
- * Deprecated Options
+ * 
+ * Deprecated Options 
  *  - **safe** {true | {w:n, wtimeout:n} | {fsync:true}, default:false}, executes with a getLastError command returning the results of the command on MongoDB.
  *
  * @param {Object} fieldOrSpec fieldOrSpec that defines the index.
@@ -765,8 +384,8 @@
  *  - **v** {Number}, specify the format version of the indexes.
  *  - **expireAfterSeconds** {Number}, allows you to expire data on indexes applied to a data (MongoDB 2.2 or higher)
  *  - **name** {String}, override the autogenerated index name (useful if the resulting name is larger than 128 bytes)
- *
- * Deprecated Options
+ * 
+ * Deprecated Options 
  *  - **safe** {true | {w:n, wtimeout:n} | {fsync:true}, default:false}, executes with a getLastError command returning the results of the command on MongoDB.
  *
  * @param {Object} fieldOrSpec fieldOrSpec that defines the index.
@@ -855,155 +474,7 @@
  * @return {null}
  * @api public
  */
-<<<<<<< HEAD
 Collection.prototype.mapReduce = aggregation.mapReduce;
-=======
-Collection.prototype.mapReduce = function mapReduce (map, reduce, options, callback) {
-  if ('function' === typeof options) callback = options, options = {};
-  // Out must allways be defined (make sure we don't break weirdly on pre 1.8+ servers)
-  if(null == options.out) {
-    throw new Error("the out option parameter must be defined, see mongodb docs for possible values");
-  }
-
-  if ('function' === typeof map) {
-    map = map.toString();
-  }
-
-  if ('function' === typeof reduce) {
-    reduce = reduce.toString();
-  }
-
-  if ('function' === typeof options.finalize) {
-    options.finalize = options.finalize.toString();
-  }
-
-  var mapCommandHash = {
-      mapreduce: this.collectionName
-    , map: map
-    , reduce: reduce
-  };
-
-  // Add any other options passed in
-  for (var name in options) {
-    if ('scope' == name) {
-      mapCommandHash[name] = processScope(options[name]);
-    } else {
-      mapCommandHash[name] = options[name];
-    }
-  }
-
-  // Set read preference if we set one
-  var readPreference = _getReadConcern(this, options);
-
-  // If we have a read preference and inline is not set as output fail hard
-  if((readPreference != false && readPreference != 'primary') 
-    && options['out'] && (options['out'].inline != 1 && options['out'] != 'inline')) {
-      throw new Error("a readPreference can only be provided when performing an inline mapReduce");
-  }
-
-  // self
-  var self = this;
-  var cmd = DbCommand.createDbCommand(this.db, mapCommandHash);
-
-  this.db._executeQueryCommand(cmd, {read:readPreference}, function (err, result) {
-    if (err) {
-      return callback(err);
-    }
-
-    //
-    if (1 != result.documents[0].ok || result.documents[0].err || result.documents[0].errmsg) {
-      return callback(utils.toError(result.documents[0]));
-    }
-
-    // Create statistics value
-    var stats = {};
-    if(result.documents[0].timeMillis) stats['processtime'] = result.documents[0].timeMillis;
-    if(result.documents[0].counts) stats['counts'] = result.documents[0].counts;
-    if(result.documents[0].timing) stats['timing'] = result.documents[0].timing;
-
-    // invoked with inline?
-    if(result.documents[0].results) {
-      return callback(null, result.documents[0].results, stats);
-    }
-
-    // The returned collection
-    var collection = null;
-
-    // If we have an object it's a different db
-    if(result.documents[0].result != null && typeof result.documents[0].result == 'object') {
-      var doc = result.documents[0].result;
-      collection = self.db.db(doc.db).collection(doc.collection);
-    } else {
-      // Create a collection object that wraps the result collection
-      collection = self.db.collection(result.documents[0].result)
-    }
-
-    // If we wish for no verbosity
-    if(options['verbose'] == null || !options['verbose']) {
-      return callback(err, collection);
-    }
-
-    // Return stats as third set of values
-    callback(err, collection, stats);
-  });
-};
-
-/**
- * Functions that are passed as scope args must
- * be converted to Code instances.
- * @ignore
- */
-function processScope (scope) {
-  if (!utils.isObject(scope)) {
-    return scope;
-  }
-
-  var keys = Object.keys(scope);
-  var i = keys.length;
-  var key;
-
-  while (i--) {
-    key = keys[i];
-    if ('function' == typeof scope[key]) {
-      scope[key] = new Code(String(scope[key]));
-    }
-  }
-
-  return scope;
-}
-
-/**
- * Group function helper
- * @ignore
- */
-var groupFunction = function () {
-  var c = db[ns].find(condition);
-  var map = new Map();
-  var reduce_function = reduce;
-
-  while (c.hasNext()) {
-    var obj = c.next();
-    var key = {};
-
-    for (var i = 0, len = keys.length; i < len; ++i) {
-      var k = keys[i];
-      key[k] = obj[k];
-    }
-
-    var aggObj = map.get(key);
-
-    if (aggObj == null) {
-      var newObj = Object.extend({}, key);
-      aggObj = Object.extend(newObj, initial);
-      map.put(key, aggObj);
-    }
-
-    reduce_function(obj, aggObj);
-  }
-
-  return { "result": map.values() };
-}.toString();
->>>>>>> d48c4ed2
 
 /**
  * Run a group command across a collection
@@ -1072,47 +543,7 @@
  * @return {null}
  * @api public
  */
-<<<<<<< HEAD
 Collection.prototype.geoNear = geo.geoNear;
-=======
-Collection.prototype.geoNear = function geoNear(x, y, options, callback) {
-  var args = Array.prototype.slice.call(arguments, 2);
-  callback = args.pop();
-  // Fetch all commands
-  options = args.length ? args.shift() || {} : {};
-
-  // Build command object
-  var commandObject = {
-    geoNear:this.collectionName,
-    near: [x, y]
-  }
-
-  // Decorate object if any with known properties
-  if(options['num'] != null) commandObject['num'] = options['num'];
-  if(options['maxDistance'] != null) commandObject['maxDistance'] = options['maxDistance'];
-  if(options['distanceMultiplier'] != null) commandObject['distanceMultiplier'] = options['distanceMultiplier'];
-  if(options['query'] != null) commandObject['query'] = options['query'];
-  if(options['spherical'] != null) commandObject['spherical'] = options['spherical'];
-  if(options['uniqueDocs'] != null) commandObject['uniqueDocs'] = options['uniqueDocs'];
-  if(options['includeLocs'] != null) commandObject['includeLocs'] = options['includeLocs'];
-
-  // Ensure we have the right read preference inheritance
-  options.readPreference = _getReadConcern(this, options);
-
-  // Execute the command
-  this.db.command(commandObject, options, function (err, res) {
-    if (err) {
-      callback(err);
-    } else if (res.err || res.errmsg) {
-      callback(utils.toError(res));
-    } else {
-      // should we only be returning res.results here? Not sure if the user
-      // should see the other return information
-      callback(null, res);
-    }
-  });
-}
->>>>>>> d48c4ed2
 
 /**
  * Execute a geo search using a geo haystack index on a collection.
@@ -1130,44 +561,7 @@
  * @return {null}
  * @api public
  */
-<<<<<<< HEAD
 Collection.prototype.geoHaystackSearch = geo.geoHaystackSearch;
-=======
-Collection.prototype.geoHaystackSearch = function geoHaystackSearch(x, y, options, callback) {
-  var args = Array.prototype.slice.call(arguments, 2);
-  callback = args.pop();
-  // Fetch all commands
-  options = args.length ? args.shift() || {} : {};
-
-  // Build command object
-  var commandObject = {
-    geoSearch:this.collectionName,
-    near: [x, y]
-  }
-
-  // Decorate object if any with known properties
-  if(options['maxDistance'] != null) commandObject['maxDistance'] = options['maxDistance'];
-  if(options['query'] != null) commandObject['search'] = options['query'];
-  if(options['search'] != null) commandObject['search'] = options['search'];
-  if(options['limit'] != null) commandObject['limit'] = options['limit'];
-
-  // Ensure we have the right read preference inheritance
-  options.readPreference = _getReadConcern(this, options);
-
-  // Execute the command
-  this.db.command(commandObject, options, function (err, res) {
-    if (err) {
-      callback(err);
-    } else if (res.err || res.errmsg) {
-      callback(utils.toError(res));
-    } else {
-      // should we only be returning res.results here? Not sure if the user
-      // should see the other return information
-      callback(null, res);
-    }
-  });
-}
->>>>>>> d48c4ed2
 
 /**
  * Retrieve all the indexes on the collection.
@@ -1226,74 +620,6 @@
     }
 });
 
-<<<<<<< HEAD
-=======
-var _getReadConcern = function(self, options) {
-  if(options.readPreference) return options.readPreference;
-  if(self.readPreference) return self.readPreference;
-  if(self.db.readPreference) return self.readPreference;
-  return 'primary';
-}
-
-/**
- * @ignore
- */
-var _hasWriteConcern = function(errorOptions) {
-  return errorOptions == true
-    || errorOptions.w > 0
-    || errorOptions.w == 'majority'
-    || errorOptions.j == true
-    || errorOptions.journal == true
-    || errorOptions.fsync == true
-}
-
-/**
- * @ignore
- */
-var _setWriteConcernHash = function(options) {
-  var finalOptions = {};
-  if(options.w != null) finalOptions.w = options.w;
-  if(options.journal == true) finalOptions.j = options.journal;
-  if(options.j == true) finalOptions.j = options.j;
-  if(options.fsync == true) finalOptions.fsync = options.fsync;
-  if(options.wtimeout != null) finalOptions.wtimeout = options.wtimeout;
-  return finalOptions;
-}
-
-/**
- * @ignore
- */
-var _getWriteConcern = function(self, options, callback) {
-  // Final options
-  var finalOptions = {w:1};
-  // Local options verification
-  if(options.w != null || typeof options.j == 'boolean' || typeof options.journal == 'boolean' || typeof options.fsync == 'boolean') {
-    finalOptions = _setWriteConcernHash(options);
-  } else if(typeof options.safe == "boolean") {
-    finalOptions = {w: (options.safe ? 1 : 0)};
-  } else if(options.safe != null && typeof options.safe == 'object') {
-    finalOptions = _setWriteConcernHash(options.safe);
-  } else if(self.opts.w != null || typeof self.opts.j == 'boolean' || typeof self.opts.journal == 'boolean' || typeof self.opts.fsync == 'boolean') {
-    finalOptions = _setWriteConcernHash(self.opts);
-  } else if(typeof self.opts.safe == "boolean") {
-    finalOptions = {w: (self.opts.safe ? 1 : 0)};
-  } else if(self.db.safe.w != null || typeof self.db.safe.j == 'boolean' || typeof self.db.safe.journal == 'boolean' || typeof self.db.safe.fsync == 'boolean') {
-    finalOptions = _setWriteConcernHash(self.db.safe);
-  } else if(self.db.options.w != null || typeof self.db.options.j == 'boolean' || typeof self.db.options.journal == 'boolean' || typeof self.db.options.fsync == 'boolean') {
-    finalOptions = _setWriteConcernHash(self.db.options);
-  } else if(typeof self.db.safe == "boolean") {
-    finalOptions = {w: (self.db.safe ? 1 : 0)};
-  }
-
-  // Ensure we don't have an invalid combination of write concerns
-  if(finalOptions.w < 1
-    && (finalOptions.journal == true || finalOptions.j == true || finalOptions.fsync == true)) throw new Error("No acknowlegement using w < 1 cannot be combined with journal:true or fsync:true");
-
-  // Return the options
-  return finalOptions;
-}
-
->>>>>>> d48c4ed2
 /**
  * Expose.
  */
