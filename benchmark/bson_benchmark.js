--- conflicted
+++ resolved
@@ -14,29 +14,7 @@
 
 var COUNT = 100000;
 // var COUNT = 1;
-<<<<<<< HEAD
 // var COUNT = 5000;
-=======
-
-var object = {
-  // string: "Strings are great",
-  // decimal: 3.14159265,
-  // bool: true,
-  integer: 5,
-  long: Long.fromNumber(100),
-  bin: new Binary(),
-  // 
-  // subObject: {
-  //   moreText: "Bacon ipsum dolor sit amet cow pork belly rump ribeye pastrami andouille. Tail hamburger pork belly, drumstick flank salami t-bone sirloin pork chop ribeye ham chuck pork loin shankle. Ham fatback pork swine, sirloin shankle short loin andouille shank sausage meatloaf drumstick. Pig chicken cow bresaola, pork loin jerky meatball tenderloin brisket strip steak jowl spare ribs. Biltong sirloin pork belly boudin, bacon pastrami rump chicken. Jowl rump fatback, biltong bacon t-bone turkey. Turkey pork loin boudin, tenderloin jerky beef ribs pastrami spare ribs biltong pork chop beef.",
-  //   longKeylongKeylongKeylongKeylongKeylongKey: "Pork belly boudin shoulder ribeye pork chop brisket biltong short ribs. Salami beef pork belly, t-bone sirloin meatloaf tail jowl spare ribs. Sirloin biltong bresaola cow turkey. Biltong fatback meatball, bresaola tail shankle turkey pancetta ham ribeye flank bacon jerky pork chop. Boudin sirloin shoulder, salami swine flank jerky t-bone pork chop pork beef tongue. Bresaola ribeye jerky andouille. Ribeye ground round sausage biltong beef ribs chuck, shank hamburger chicken short ribs spare ribs tenderloin meatloaf pork loin."
-  // },
-  // 
-  // subArray: [1,2,3,4,5,6,7,8,9,10],
-  // anotherString: "another string",
-  // code: new Code("function() {}", {i:1})
-}
-
->>>>>>> 2ddd0d80
 // var object = {
 //   string: "Strings are great",
 //   // decimal: 3.14159265,
@@ -86,28 +64,8 @@
   //   anotherString: "another string"
   // }
 
-<<<<<<< HEAD
   // objectBSON = BSON.serialize(object, null, true)
   JSON.Stringify(object);
-=======
-  // debug("============== calculateObjectSize :: " + BSON.calculateObjectSize(object))
-  // debug("============== _calculateObjectSize :: " + BSON._calculateObjectSize(object))
-  // BSON._calculateObjectSize(object);
-  // BSON.calculateObjectSize(object);
-
-  objectBSON = BSON.serialize(object, null, true)
-  // objectBSON = BSON._serialize(object, null, true)
-
-  // var b = BSON.deserialize(objectBSON);
-
-  // debug(inspect(b))
-
-  // objectBSON = BSON._serialize(object, null, true)
-
-  // var b = BSON.deserialize(objectBSON);
-
-  // debug(inspect(b))
->>>>>>> 2ddd0d80
 }
 
 // debug(inspect(objectBSON))
