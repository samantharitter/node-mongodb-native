var format = require('util').format;

// You need to set up the kinit tab first
// kinit dev1@10GEN.ME
// password: (not shown)

/**
 * @ignore
 */
exports['Should Correctly Authenticate on Win32 using kerberos with MongoClient'] = function(configuration, test) {
  var Db = configuration.getMongoPackage().Db
    , MongoClient = configuration.getMongoPackage().MongoClient
    , Server = configuration.getMongoPackage().Server;

  // KDC Server
  var server = "kdc.10gen.me";
  var principal = "dev1@10GEN.ME";
  var pass = "a";
  var urlEncodedPrincipal = encodeURIComponent(principal);

  // Let's write the actual connection code
  MongoClient.connect(format("mongodb://%s:%s@%s/test?authMechanism=GSSAPI&maxPoolSize=1", urlEncodedPrincipal, pass, server), function(err, db) {
    test.equal(null, err);
    test.ok(db != null);

    // Attempt an operation
    db.admin().command({listDatabases:1}, function(err, docs) {
      test.equal(null, err);
      test.ok(docs.documents[0].databases);

      db.close();
      test.done();
    });
  });
}

/**
 * @ignore
 */
exports['Should Fail to Authenticate due to illegal service name'] = function(configuration, test) {
  var Db = configuration.getMongoPackage().Db
    , MongoClient = configuration.getMongoPackage().MongoClient
    , Server = configuration.getMongoPackage().Server;

  // KDC Server
  var server = "kdc.10gen.me";
  var principal = "dev1@10GEN.ME";
  var pass = "a";
  var urlEncodedPrincipal = encodeURIComponent(principal);

  // Let's write the actual connection code
  MongoClient.connect(format("mongodb://%s:%s@%s/test?authMechanism=GSSAPI&gssapiServiceName=mongodb2&maxPoolSize=1", urlEncodedPrincipal, pass, server), function(err, db) {
    test.ok(err != null);
    test.done();
  });
}

/**
 * @ignore
 */
exports['Should Correctly Authenticate using kerberos on Win32 with MongoClient and then reconnect'] = function(configuration, test) {
  var Db = configuration.getMongoPackage().Db
    , MongoClient = configuration.getMongoPackage().MongoClient
    , Server = configuration.getMongoPackage().Server;

  // KDC Server
  var server = "kdc.10gen.me";
  var principal = "dev1@10GEN.ME";
  var pass = "a";
  var urlEncodedPrincipal = encodeURIComponent(principal);

  // Let's write the actual connection code
<<<<<<< HEAD
  MongoClient.connect(format("mongodb://%s:%s@%s/test?authMechanism=GSSAPI&maxPoolSize=2", urlEncodedPrincipal, pass, server), function(err, db) {
=======
  MongoClient.connect(format("mongodb://%s:%s@%s/test?authMechanism=GSSAPI&maxPoolSize=5", urlEncodedPrincipal, pass, server), function(err, db) {
    test.equal(null, err);
    test.ok(db != null);

>>>>>>> 9f79a4ea
    // Attempt an operation
    db.admin().command({listDatabases:1}, function(err, docs) {
      test.equal(null, err);
      test.ok(docs.documents[0].databases);

      // Close the connection
<<<<<<< HEAD
=======
      // db.close();
>>>>>>> 9f79a4ea
      db.serverConfig.connectionPool.openConnections[0].connection.destroy();

      setTimeout(function() {
        // Attempt an operation
        db.admin().command({listDatabases:1}, function(err, docs) {
          test.equal(null, err);
          test.ok(docs.documents[0].databases);

          db.close();
          test.done();
        });
      }, 1000);
    });
  });
}

/**
 * @ignore
 */
exports['Should Correctly Authenticate on Win32 authenticate method manually'] = function(configuration, test) {
  var Db = configuration.getMongoPackage().Db
    , MongoClient = configuration.getMongoPackage().MongoClient
    , Server = configuration.getMongoPackage().Server;

  // KDC Server
  var server = "kdc.10gen.me";
  var principal = "dev1@10GEN.ME";
  var urlEncodedPrincipal = encodeURIComponent(principal);
  var pass = "a";

  var db = new Db('test', new Server('kdc.10gen.me', 27017), {w:1});
  db.open(function(err, db) {
    test.equal(null, err);
    test.ok(db != null);

    // Authenticate
    db.authenticate(principal, pass, {authMechanism: 'GSSAPI'}, function(err, result) {
      test.equal(null, err);
      test.ok(result);

      db.close();
      test.done();
    });
  });
}<|MERGE_RESOLUTION|>--- conflicted
+++ resolved
@@ -70,24 +70,16 @@
   var urlEncodedPrincipal = encodeURIComponent(principal);
 
   // Let's write the actual connection code
-<<<<<<< HEAD
-  MongoClient.connect(format("mongodb://%s:%s@%s/test?authMechanism=GSSAPI&maxPoolSize=2", urlEncodedPrincipal, pass, server), function(err, db) {
-=======
   MongoClient.connect(format("mongodb://%s:%s@%s/test?authMechanism=GSSAPI&maxPoolSize=5", urlEncodedPrincipal, pass, server), function(err, db) {
     test.equal(null, err);
     test.ok(db != null);
 
->>>>>>> 9f79a4ea
     // Attempt an operation
     db.admin().command({listDatabases:1}, function(err, docs) {
       test.equal(null, err);
       test.ok(docs.documents[0].databases);
 
       // Close the connection
-<<<<<<< HEAD
-=======
-      // db.close();
->>>>>>> 9f79a4ea
       db.serverConfig.connectionPool.openConnections[0].connection.destroy();
 
       setTimeout(function() {
