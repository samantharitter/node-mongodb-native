/**
 * @ignore
 */
exports['Should correctly connect to server using domain socket'] = function(configuration, test) {
  if(configuration.db().serverConfig.secondaries) return test.done();
  configuration.connectWithDomain('/tmp/mongodb-27017.sock', "?w=1&maxPoolSize=1", function(err, db) {
    test.equal(null, err);

    db.collection("domainSocketCollection").insert({a:1}, {w:1}, function(err, item) {
      test.equal(null, err);

      db.collection("domainSocketCollection").find({a:1}).toArray(function(err, items) {
        test.equal(null, err);
        test.equal(1, items.length);

        db.close();
        test.done();
      });
    });
  });
}

// /**
//  * @ignore
//  */
// exports['Should connect to server using domain socket with undefined port'] = function(configuration, test) {
//   if(configuration.db().serverConfig instanceof configuration.getMongoPackage().ReplSet) return test.done();
//   var db = configuration.newDbInstanceWithDomainSocketAndPort("/tmp/mongodb-27017.sock", undefined, {w:1}, {poolSize: 1});
//   db.open(function(err, db) {
  
//   if(configuration.db().serverConfig.secondaries) return test.done();
//   configuration.connectWithDomain('/tmp/mongodb-27017.sock', "?w=1&maxPoolSize=1", function(err, db) {

//     test.equal(null, err);

//     db.collection("domainSocketCollection").insert({x:1}, {w:1}, function(err, item) {
//       test.equal(null, err);

//       db.collection("domainSocketCollection").find({x:1}).toArray(function(err, items) {
//         test.equal(null, err);
//         test.equal(1, items.length);

//         db.close();
//         test.done();
//       });
//     });
//   });
// }

// /**
//  * @ignore
//  */
// exports['Should fail to connect using non-domain socket with undefined port'] = function(configuration, test) {
//   if(configuration.db().serverConfig instanceof configuration.getMongoPackage().ReplSet) return test.done();
//   var Server = configuration.getMongoPackage().Server
//     , Db = configuration.getMongoPackage().Db;
  
//   var error;
//   try {    
//     var db = new Db('test', new Server("localhost", undefined), {w:0});
//     db.open(function(){ });
//   } catch (err){
//     error = err;
//   }

//   test.ok(error instanceof Error);
//   test.ok(/port must be specified/.test(error));
//   test.done();
// }

/**
 * @ignore
 */
function connectionTester(test, testName, callback) {
  return function(err, db) {
    test.equal(err, null);
    db.collection(testName, function(err, collection) {
      test.equal(err, null);
      var doc = {foo:123};
      collection.insert({foo:123}, {w:1}, function(err, docs) {
        test.equal(err, null);
        db.dropDatabase(function(err, done) {
          db.close();
          test.equal(err, null);
          test.ok(done);
          if(callback) return callback(db);
          test.done();
        });
      });
    });
  };
};

/**
 * @ignore
 */
exports.testConnectNoOptions = function(configuration, test) {
  var MongoClient = configuration.getMongoPackage().MongoClient;

  MongoClient.connect(configuration.url(), connectionTester(test, 'testConnectNoOptions', function(db) {
    test.done();
  }));
};

/**
 * @ignore
 */
exports.testConnectDbOptions = function(configuration, test) {
  var MongoClient = configuration.getMongoPackage().MongoClient;

  MongoClient.connect(configuration.url(),
          { db: {native_parser: (process.env['TEST_NATIVE'] != null)} },
          connectionTester(test, 'testConnectDbOptions', function(db) {            
    test.equal(process.env['TEST_NATIVE'] != null, db.native_parser);
    test.done();
  }));
};

/**
 * @ignore
 */
exports.testConnectServerOptions = function(configuration, test) {
  if(configuration.db().serverConfig.secondaries) return test.done();
  var MongoClient = configuration.getMongoPackage().MongoClient;

  MongoClient.connect(configuration.url(),
          { server: {auto_reconnect: true, poolSize: 4} },
          connectionTester(test, 'testConnectServerOptions', function(db) {            
    test.equal(4, db.serverConfig.poolSize);
    test.equal(true, db.serverConfig.autoReconnect);
    test.done();
  }));
};

/**
 * @ignore
 */
exports.testConnectAllOptions = function(configuration, test) {
  if(configuration.db().serverConfig.secondaries) return test.done();
  var MongoClient = configuration.getMongoPackage().MongoClient;

  MongoClient.connect(configuration.url(),
          { server: {auto_reconnect: true, poolSize: 4},
            db: {native_parser: (process.env['TEST_NATIVE'] != null)} },
          connectionTester(test, 'testConnectAllOptions', function(db) {
    test.equal(process.env['TEST_NATIVE'] != null, db.native_parser);
    test.equal(4, db.serverConfig.poolSize);
    test.equal(true, db.serverConfig.autoReconnect);
    test.done();
  }));
};

/**
 * @ignore
 */
exports.testConnectGoodAuth = function(configuration, test) {
  var user = 'testConnectGoodAuth', password = 'password';
  var MongoClient = configuration.getMongoPackage().MongoClient;

  MongoClient.connect(configuration.url(), function(err, db) {
    test.equal(err, null);
    db.addUser(user, password, function(err, result) {
      test.equal(err, null);
      db.close();
      restOfTest();
    });
  });

  function restOfTest() {
    MongoClient.connect(configuration.url(user, password), connectionTester(test, 'testConnectGoodAuth', function(db) {            
      test.equal(false, db.safe);
      test.done();
    }));
  }
};

/**
 * @ignore
 */
exports.testConnectBadAuth = function(configuration, test) {
  var MongoClient = configuration.getMongoPackage().MongoClient;

  MongoClient.connect(configuration.url('slithy', 'toves'), function(err, db) { 
    test.ok(err);
    test.equal(null, db);
    test.done();
  });
};

/**
 * @ignore
 */
exports.testConnectThrowsNoCallbackProvided = function(configuration, test) {
  var MongoClient = configuration.getMongoPackage().MongoClient;

  test.throws(function() {
    var db = MongoClient.connect(configuration.url());
  });
  test.done();
};

/**
 * @ignore
 */
exports.testConnectBadUrl = function(configuration, test) {
  var MongoClient = configuration.getMongoPackage().MongoClient;

  test.throws(function() {
    MongoClient.connect('mangodb://localhost:27017/test?safe=false', function(err, db) {
      test.ok(false, 'Bad URL!');
    });
  });
  test.done();
<<<<<<< HEAD
};
=======
};

/**
 * Example of a simple url connection string, with no acknowledgement of writes.
 *
 * @_class db
 * @_function Db.connect
 */
exports.shouldCorrectlyDoSimpleCountExamplesWithUrl = function(configuration, test) {
  var Db = configuration.getMongoPackage().Db;
  // DOC_START
  // Connect to the server
  Db.connect(configuration.url(), function(err, db) {
    test.equal(null, err);
    
    db.close();
    test.done();
  });
  // DOC_END
}

/**
 * @ignore
 */
exports.shouldCorrectlyReturnTheRightDbObjectOnOpenEmit = function(configuration, test) {
  var db_conn = configuration.newDbInstance({w:1}, {poolSize:1, auto_reconnect:false});
  var db2 = db_conn.db("test2");

  db2.on('open', function (err, db) {
    test.equal(db2.databaseName, db.databaseName);
  });                                                                             

  db_conn.on('open', function (err, db) {                                                
    test.equal(db_conn.databaseName, db.databaseName);
  });                                                                                                          

  db_conn.open(function (err) {                                                   
    if(err) throw err;                                                           
    var col1 = db_conn.collection('test');                                        
    var col2 = db2.collection('test');                                            

    var testData = { value : "something" };                                       
    col1.insert(testData, function (err) {                                        
      if (err) throw err;                                                         
      col2.insert(testData, function (err) {                                      
        if (err) throw err;                                                       
        db2.close();                                                              
        console.log("done"); 
        test.done();                                                     
      });                                                                         
    });                                                                           
  });  
}

/**
 * @ignore
 */
exports.shouldCorrectlyReturnFalseOnIsConnectBeforeConnectionHappened = function(configuration, test) {
  var db_conn = configuration.newDbInstance({w:1}, {poolSize:1, auto_reconnect:false});
  test.equal(false, db_conn.serverConfig.isConnected());
  test.done();
}
>>>>>>> 097fbaad
<|MERGE_RESOLUTION|>--- conflicted
+++ resolved
@@ -211,9 +211,6 @@
     });
   });
   test.done();
-<<<<<<< HEAD
-};
-=======
 };
 
 /**
@@ -275,5 +272,4 @@
   var db_conn = configuration.newDbInstance({w:1}, {poolSize:1, auto_reconnect:false});
   test.equal(false, db_conn.serverConfig.isConnected());
   test.done();
-}
->>>>>>> 097fbaad
+}