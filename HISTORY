--- conflicted
+++ resolved
@@ -1,10 +1,9 @@
-<<<<<<< HEAD
 2.0.0
 -----------------
 - Removed Collection, Command, BaseCommand, Chunk, Admin from index.js
 - Removed DEFAULT_CHUNK_SIZE from Chunk and moved to Gridstore
 - Removed Db.connect (use MongoClient.connect instead)
-=======
+
 1.3.12 2013-07-19
 -----------------
 - Fixed issue where timeouts sometimes would behave wrongly (Issue #1032)
@@ -13,7 +12,6 @@
 - Fixed issue where Mongos was not correctly removing dead servers from the pool of eligable servers
 - Throw error if dbName or collection name contains null character (at command level and at collection level)
 - Updated bson parser to 0.2.1 with security fix and non-promotion of Long values to javascript Numbers (once a long always a long) 
->>>>>>> 6c69ba44
 
 1.3.11 2013-07-04
 -----------------
