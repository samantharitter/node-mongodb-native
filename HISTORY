<<<<<<< HEAD
2.0.0
-----------------
- Removed Collection, Command, BaseCommand, Chunk, Admin from index.js
- Removed DEFAULT_CHUNK_SIZE from Chunk and moved to Gridstore
- Removed Db.connect (use MongoClient.connect instead)

=======
1.3.11 2013-07-04
-----------------
- Fixed errors on geoNear and geoSearch (Issue #1024, https://github.com/ebensing)
- Add driver version to export (Issue #1021, https://github.com/aheckmann)
- Add text to readpreference obedient commands (Issue #1019)
- Drivers should check the query failure bit even on getmore response (Issue #1018)
- Map reduce has incorrect expectations of 'inline' value for 'out' option (Issue #1016, https://github.com/rcotter)
- Support SASL PLAIN authentication (Issue #1009)
- Ability to use different Service Name on the driver for Kerberos Authentication (Issue #1008)
- Remove unnecessary octal literal to allow the code to run in strict mode (Issue #1005, https://github.com/jamesallardice)
- Proper handling of recovering nodes (when they go into recovery and when they return from recovery, Issue #1027)
>>>>>>> d48c4ed2

1.3.10 2013-06-17
-----------------
- Guard against possible undefined in server::canCheckoutWriter (Issue #992, https://github.com/willyaranda)
- Fixed some duplicate test names (Issue #993, https://github.com/kawanet)
- Introduced write and read concerns for GridFS (Issue #996)
- Fixed commands not correctly respecting Collection level read preference (Issue #995, #999)
- Fixed issue with pool size on replicaset connections (Issue #1000)
- Execute all query commands on master switch (Issue #1002, https://github.com/fogaztuc)

1.3.9 2013-06-05
----------------
- Fixed memory leak when findAndModify errors out on w>1 and chained callbacks not properly cleaned up.

1.3.8 2013-05-31
----------------
- Fixed issue with socket death on windows where it emits error event instead of close event (Issue #987)
- Emit authenticate event on db after authenticate method has finished on db instance (Issue #984)
- Allows creation of MongoClient and do new MongoClient().connect(..). Emits open event when connection correct allowing for apps to react on event.

1.3.7 2013-05-29
----------------
- After reconnect, tailable getMores go on inconsistent connections (Issue #981, #982, https://github.com/glasser)
- Updated Bson to 0.1.9 to fix ARM support (Issue #985)

1.3.6 2013-05-21
----------------
- Fixed issue where single server reconnect attempt would throw due to missing options variable (Issue #979)
- Fixed issue where difference in ismaster server name and seed list caused connections issues, (Issue #976)

1.3.5 2013-05-14
----------------
- Fixed issue where HA for replicaset would pick the same broken connection when attempting to ping the replicaset causing the replicaset to never recover.

1.3.4 2013-05-14
----------------
- Fixed bug where options not correctly passed in for uri parser (Issue #973, https://github.com/supershabam)
- Fixed bug when passing a named index hint (Issue #974)

1.3.3 2013-05-09
----------------
- Fixed auto-reconnect issue with single server instance.

1.3.2 2013-05-08
----------------
- Fixes for an issue where replicaset would be pronounced dead when high priority primary caused double elections.

1.3.1 2013-05-06
----------------
- Fix for replicaset consisting of primary/secondary/arbiter with priority applied failing to reconnect properly
- Applied auth before server instance is set as connected when single server connection
- Throw error if array of documents passed to save method

1.3.0 2013-04-25
----------------
- Whole High availability handling for Replicaset, Server and Mongos connections refactored to ensure better handling of failover cases.
- Fixed issue where findAndModify would not correctly skip issuing of chained getLastError (Issue #941)
- Fixed throw error issue on errors with findAndModify during write out operation (Issue #939, https://github.com/autopulated)
- Gridstore.prototype.writeFile now returns gridstore object correctly (Issue #938)
- Kerberos support is now an optional module that allows for use of GSSAPI authentication using MongoDB Subscriber edition
- Fixed issue where cursor.toArray could blow the stack on node 0.10.X (#950)

1.2.14 2013-03-14
-----------------
- Refactored test suite to speed up running of replicaset tests
- Fix of async error handling when error happens in callback (Issue #909, https://github.com/medikoo)
- Corrected a slaveOk setting issue (Issue #906, #905)
- Fixed HA issue where ping's would not go to correct server on HA server connection failure.
- Uses setImmediate if on 0.10 otherwise nextTick for cursor stream
- Fixed race condition in Cursor stream (NODE-31)
- Fixed issues related to node 0.10 and process.nextTick now correctly using setImmediate where needed on node 0.10
- Added support for maxMessageSizeBytes if available (DRIVERS-1)
- Added support for authSource (2.4) to MongoClient URL and db.authenticate method (DRIVER-69/NODE-34)
- Fixed issue in GridStore seek and GridStore read to correctly work on multiple seeks (Issue #895)

1.2.13 2013-02-22
-----------------
- Allow strategy 'none' for repliaset if no strategy wanted (will default to round robin selection of servers on a set readPreference)
- Fixed missing MongoErrors on some cursor methods (Issue #882)
- Correctly returning a null for the db instance on MongoClient.connect when auth fails (Issue #890)
- Added dropTarget option support for renameCollection/rename (Issue #891, help from https://github.com/jbottigliero)
- Fixed issue where connection using MongoClient.connect would fail if first server did not exist (Issue #885)

1.2.12 2013-02-13
-----------------
- Added limit/skip options to Collection.count (Issue #870)
- Added applySkipLimit option to Cursor.count (Issue #870)
- Enabled ping strategy as default for Replicaset if none specified (Issue #876)
- Should correctly pick nearest server for SECONDARY/SECONDARY_PREFERRED/NEAREST (Issue #878)

1.2.11 2013-01-29
-----------------
- Added fixes for handling type 2 binary due to PHP driver (Issue #864)
- Moved callBackStore to Base class to have single unified store (Issue #866)
- Ping strategy now reuses sockets unless they are closed by the server to avoid overhead

1.2.10 2013-01-25
-----------------
- Merged in SSL support for 2.4 supporting certificate validation and presenting certificates to the server.
- Only open a new HA socket when previous one dead (Issue #859, #857)
- Minor fixes

1.2.9 2013-01-15
----------------
- Fixed bug in SSL support for MongoClient/Db.connect when discovering servers (Issue #849)
- Connection string with no db specified should default to admin db (Issue #848)
- Support port passed as string to Server class (Issue #844)
- Removed noOpen support for MongoClient/Db.connect as auto discovery of servers for Mongod/Mongos makes it not possible (Issue #842)
- Included toError wrapper code moved to utils.js file (Issue #839, #840)
- Rewrote cursor handling to avoid process.nextTick using trampoline instead to avoid stack overflow, speedup about 40%

1.2.8 2013-01-07
----------------
- Accept function in a Map Reduce scope object not only a function string (Issue #826, https://github.com/aheckmann)
- Typo in db.authenticate caused a check (for provided connection) to return false, causing a connection AND onAll=true to be passed into __executeQueryCommand downstream (Issue #831, https://github.com/m4tty)
- Allow gridfs objects to use non ObjectID ids (Issue #825, https://github.com/nailgun)
- Removed the double wrap, by not passing an Error object to the wrap function (Issue #832, https://github.com/m4tty)
- Fix connection leak (gh-827) for HA replicaset health checks (Issue #833, https://github.com/aheckmann)
- Modified findOne to use nextObject instead of toArray avoiding a nextTick operation (Issue #836)
- Fixes for cursor stream to avoid multiple getmore issues when one in progress (Issue #818)
- Fixes .open replaying all backed up commands correctly if called after operations performed, (Issue #829 and #823)

1.2.7 2012-12-23
----------------
- Rolled back batches as they hang in certain situations
- Fixes for NODE-25, keep reading from secondaries when primary goes down

1.2.6 2012-12-21
----------------
- domain sockets shouldn't require a port arg (Issue #815, https://github.com/aheckmann)
- Cannot read property 'info' of null (Issue #809, https://github.com/thesmart)
- Cursor.each should work in batches (Issue #804, https://github.com/Swatinem)
- Cursor readPreference bug for non-supported read preferences (Issue #817)

1.2.5 2012-12-12
----------------
- Fixed ssl regression, added more test coverage (Issue #800)
- Added better error reporting to the Db.connect if no valid serverConfig setup found (Issue #798)

1.2.4 2012-12-11
----------------
- Fix to ensure authentication is correctly applied across all secondaries when using MongoClient.

1.2.3 2012-12-10
----------------
- Fix for new replicaset members correctly authenticating when being added (Issue #791, https://github.com/m4tty)
- Fixed seek issue in gridstore when using stream (Issue #790)

1.2.2 2012-12-03
----------------
- Fix for journal write concern not correctly being passed under some circumstances.
- Fixed correct behavior and re-auth for servers that get stepped down (Issue #779).

1.2.1 2012-11-30
----------------
- Fix for double callback on insert with w:0 specified (Issue #783)
- Small cleanup of urlparser.

1.2.0 2012-11-27
----------------
- Honor connectTimeoutMS option for replicasets (Issue #750, https://github.com/aheckmann)
- Fix ping strategy regression (Issue #738, https://github.com/aheckmann)
- Small cleanup of code (Issue #753, https://github.com/sokra/node-mongodb-native)
- Fixed index declaration using objects/arrays from other contexts (Issue #755, https://github.com/sokra/node-mongodb-native)
- Intermittent (and rare) null callback exception when using ReplicaSets (Issue #752)
- Force correct setting of read_secondary based on the read preference (Issue #741)
- If using read preferences with secondaries queries will not fail if primary is down (Issue #744)
- noOpen connection for Db.connect removed as not compatible with autodetection of Mongo type
- Mongos connection with auth not working (Issue #737)
- Use the connect method directly from the require. require('mongodb')("mongodb://localhost:27017/db")
- new MongoClient introduced as the point of connecting to MongoDB's instead of the Db
  - open/close/db/connect methods implemented
- Implemented common URL connection format using MongoClient.connect allowing for simialar interface across all drivers.
- Fixed a bug with aggregation helper not properly accepting readPreference

1.1.11 2012-10-10
-----------------
- Removed strict mode and introduced normal handling of safe at DB level.

1.1.10 2012-10-08
-----------------
- fix Admin.serverStatus (Issue #723, https://github.com/Contra)
- logging on connection open/close(Issue #721, https://github.com/asiletto)
- more fixes for windows bson install (Issue #724)

1.1.9 2012-10-05
----------------
- Updated bson to 0.1.5 to fix build problem on sunos/windows.

1.1.8 2012-10-01
----------------
- Fixed db.eval to correctly handle system.js global javascript functions (Issue #709)
- Cleanup of non-closing connections (Issue #706)
- More cleanup of connections under replicaset (Issue #707, https://github.com/elbert3)
- Set keepalive on as default, override if not needed
- Cleanup of jsbon install to correctly build without install.js script (https://github.com/shtylman)
- Added domain socket support new Server("/tmp/mongodb.sock") style

1.1.7 2012-09-10
----------------
- Protect against starting PingStrategy being called more than once (Issue #694, https://github.com/aheckmann)
- Make PingStrategy interval configurable (was 1 second, relaxed to 5) (Issue #693, https://github.com/aheckmann)
- Made PingStrategy api more consistant, callback to start/stop methods are optional (Issue #693, https://github.com/aheckmann)
- Proper stopping of strategy on replicaset stop
- Throw error when gridstore file is not found in read mode (Issue #702, https://github.com/jbrumwell)
- Cursor stream resume now using nextTick to avoid duplicated records (Issue #696)

1.1.6 2012-09-01
----------------
- Fix for readPreference NEAREST for replicasets (Issue #693, https://github.com/aheckmann)
- Emit end correctly on stream cursor (Issue #692, https://github.com/Raynos)

1.1.5 2012-08-29
----------------
- Fix for eval on replicaset Issue #684
- Use helpful error msg when native parser not compiled (Issue #685, https://github.com/aheckmann)
- Arbiter connect hotfix (Issue #681, https://github.com/fengmk2)
- Upgraded bson parser to 0.1.2 using gyp, deprecated support for node 0.4.X
- Added name parameter to createIndex/ensureIndex to be able to override index names larger than 128 bytes
- Added exhaust option for find for feature completion (not recommended for normal use)
- Added tailableRetryInterval to find for tailable cursors to allow to control getMore retry time interval
- Fixes for read preferences when using MongoS to correctly handle no read preference set when iterating over a cursor (Issue #686)

1.1.4 2012-08-12
----------------
- Added Mongos connection type with a fallback list for mongos proxies, supports ha (on by default) and will attempt to reconnect to failed proxies.
- Documents can now have a toBSON method that lets the user control the serialization behavior for documents being saved.
- Gridstore instance object now works as a readstream or writestream (thanks to code from Aaron heckmann (https://github.com/aheckmann/gridfs-stream)).
- Fix gridfs readstream (Issue #607, https://github.com/tedeh).
- Added disableDriverBSONSizeCheck property to Server.js for people who wish to push the inserts to the limit (Issue #609).
- Fixed bug where collection.group keyf given as Code is processed as a regular object (Issue #608, https://github.com/rrusso2007).
- Case mismatch between driver's ObjectID and mongo's ObjectId, allow both (Issue #618).
- Cleanup map reduce (Issue #614, https://github.com/aheckmann).
- Add proper error handling to gridfs (Issue #615, https://github.com/aheckmann).
- Ensure cursor is using same connection for all operations to avoid potential jump of servers when using replicasets.
- Date identification handled correctly in bson js parser when running in vm context.
- Documentation updates
- GridStore filename not set on read (Issue #621)
- Optimizations on the C++ bson parser to fix a potential memory leak and avoid non-needed calls
- Added support for awaitdata for tailable cursors (Issue #624)
- Implementing read preference setting at collection and cursor level
   * collection.find().setReadPreference(Server.SECONDARY_PREFERRED)
   * db.collection("some", {readPreference:Server.SECONDARY})
- Replicaset now returns when the master is discovered on db.open and lets the rest of the connections happen asynchronous.
  - ReplSet/ReplSetServers emits "fullsetup" when all servers have been connected to
- Prevent callback from executing more than once in getMore function (Issue #631, https://github.com/shankar0306)
- Corrupt bson messages now errors out to all callbacks and closes up connections correctly, Issue #634
- Replica set member status update when primary changes bug (Issue #635, https://github.com/alinsilvian)
- Fixed auth to work better when multiple connections are involved.
- Default connection pool size increased to 5 connections.
- Fixes for the ReadStream class to work properly with 0.8 of Node.js
- Added explain function support to aggregation helper
- Added socketTimeoutMS and connectTimeoutMS to socket options for repl_set.js and server.js
- Fixed addUser to correctly handle changes in 2.2 for getLastError authentication required
- Added index to gridstore chunks on file_id (Issue #649, https://github.com/jacobbubu)
- Fixed Always emit db events (Issue #657)
- Close event not correctly resets DB openCalled variable to allow reconnect
- Added open event on connection established for replicaset, mongos and server
- Much faster BSON C++ parser thanks to Lucasfilm Singapore.
- Refactoring of replicaset connection logic to simplify the code.
- Add `options.connectArbiter` to decide connect arbiters or not (Issue #675)
- Minor optimization for findAndModify when not using j,w or fsync for safe

1.0.2 2012-05-15
----------------
- Reconnect functionality for replicaset fix for mongodb 2.0.5

1.0.1 2012-05-12
----------------
- Passing back getLastError object as 3rd parameter on findAndModify command.
- Fixed a bunch of performance regressions in objectId and cursor.
- Fixed issue #600 allowing for single document delete to be passed in remove command.

1.0.0 2012-04-25
----------------
- Fixes to handling of failover on server error
- Only emits error messages if there are error listeners to avoid uncaught events
- Server.isConnected using the server state variable not the connection pool state

0.9.9.8 2012-04-12
------------------
- _id=0 is being turned into an ObjectID (Issue #551)
- fix for error in GridStore write method (Issue #559)
- Fix for reading a GridStore from arbitrary, non-chunk aligned offsets, added test (Issue #563, https://github.com/subroutine)
- Modified limitRequest to allow negative limits to pass through to Mongo, added test (Issue #561)
- Corrupt GridFS files when chunkSize < fileSize, fixed concurrency issue (Issue #555)
- Handle dead tailable cursors (Issue #568, https://github.com/aheckmann)
- Connection pools handles closing themselves down and clearing the state
- Check bson size of documents against maxBsonSize and throw client error instead of server error, (Issue #553)
- Returning update status document at the end of the callback for updates, (Issue #569)
- Refactor use of Arguments object to gain performance (Issue #574, https://github.com/AaronAsAChimp)

0.9.9.7 2012-03-16
------------------
- Stats not returned from map reduce with inline results (Issue #542)
- Re-enable testing of whether or not the callback is called in the multi-chunk seek, fix small GridStore bug (Issue #543, https://github.com/pgebheim)
- Streaming large files from GridFS causes truncation (Issue #540)
- Make callback type checks agnostic to V8 context boundaries (Issue #545)
- Correctly throw error if an attempt is made to execute an insert/update/remove/createIndex/ensureIndex with safe enabled and no callback
- Db.open throws if the application attemps to call open again without calling close first

0.9.9.6 2012-03-12
------------------
- BSON parser is externalized in it's own repository, currently using git master
- Fixes for Replicaset connectivity issue (Issue #537)
- Fixed issues with node 0.4.X vs 0.6.X (Issue #534)
- Removed SimpleEmitter and replaced with standard EventEmitter
- GridStore.seek fails to change chunks and call callback when in read mode (Issue #532)

0.9.9.5 2012-03-07
------------------
- Merged in replSetGetStatus helper to admin class (Issue #515, https://github.com/mojodna)
- Merged in serverStatus helper to admin class (Issue #516, https://github.com/mojodna)
- Fixed memory leak in C++ bson parser (Issue #526)
- Fix empty MongoError "message" property (Issue #530, https://github.com/aheckmann)
- Cannot save files with the same file name to GridFS (Issue #531)

0.9.9.4 2012-02-26
------------------
* bugfix for findAndModify: Error: corrupt bson message < 5 bytes long (Issue #519)

0.9.9.3 2012-02-23
------------------
* document: save callback arguments are both undefined, (Issue #518)
* Native BSON parser install error with npm, (Issue #517)

0.9.9.2 2012-02-17
------------------
* Improved detection of Buffers using Buffer.isBuffer instead of instanceof.
* Added wrap error around db.dropDatabase to catch all errors (Issue #512)
* Added aggregate helper to collection, only for MongoDB >= 2.1

0.9.9.1 2012-02-15
------------------
* Better handling of safe when using some commands such as createIndex, ensureIndex, addUser, removeUser, createCollection.
* Mapreduce now throws error if out parameter is not specified.

0.9.9 2012-02-13
----------------
* Added createFromTime method on ObjectID to allow for queries against _id more easily using the timestamp.
* Db.close(true) now makes connection unusable as it's been force closed by app.
* Fixed mapReduce and group functions to correctly send slaveOk on queries.
* Fixes for find method to correctly work with find(query, fields, callback) (Issue #506).
* A fix for connection error handling when using the SSL on MongoDB.

0.9.8-7 2012-02-06
------------------
* Simplified findOne to use the find command instead of the custom code (Issue #498).
* BSON JS parser not also checks for _bsonType variable in case BSON object is in weird scope (Issue #495).

0.9.8-6 2012-02-04
------------------
* Removed the check for replicaset change code as it will never work with node.js.

0.9.8-5 2012-02-02
------------------
* Added geoNear command to Collection.
* Added geoHaystackSearch command to Collection.
* Added indexes command to collection to retrieve the indexes on a Collection.
* Added stats command to collection to retrieve the statistics on a Collection.
* Added listDatabases command to admin object to allow retrieval of all available dbs.
* Changed createCreateIndexCommand to work better with options.
* Fixed dereference method on Db class to correctly dereference Db reference objects.
* Moved connect object onto Db class(Db.connect) as well as keeping backward compatibility.
* Removed writeBuffer method from gridstore, write handles switching automatically now.
* Changed readBuffer to read on Gridstore, Gridstore now only supports Binary Buffers no Strings anymore.
* Moved Long class to bson directory.

0.9.8-4 2012-01-28
------------------
* Added reIndex command to collection and db level.
* Added support for $returnKey, $maxScan, $min, $max, $showDiskLoc, $comment to cursor and find/findOne methods.
* Added dropDups and v option to createIndex and ensureIndex.
* Added isCapped method to Collection.
* Added indexExists method to Collection.
* Added findAndRemove method to Collection.
* Fixed bug for replicaset connection when no active servers in the set.
* Fixed bug for replicaset connections when errors occur during connection.
* Merged in patch for BSON Number handling from Lee Salzman, did some small fixes and added test coverage.

0.9.8-3 2012-01-21
------------------
* Workaround for issue with Object.defineProperty (Issue #484)
* ObjectID generation with date does not set rest of fields to zero (Issue #482)

0.9.8-2 2012-01-20
------------------
* Fixed a missing this in the ReplSetServers constructor.

0.9.8-1 2012-01-17
------------------
* FindAndModify bug fix for duplicate errors (Issue #481)

0.9.8 2012-01-17
----------------
* Replicasets now correctly adjusts to live changes in the replicaset configuration on the servers, reconnecting correctly.
  - Set the interval for checking for changes setting the replicaSetCheckInterval property when creating the ReplSetServers instance or on db.serverConfig.replicaSetCheckInterval. (default 1000 miliseconds)
* Fixes formattedOrderClause in collection.js to accept a plain hash as a parameter (Issue #469) https://github.com/tedeh
* Removed duplicate code for formattedOrderClause and moved to utils module
* Pass in poolSize for ReplSetServers to set default poolSize for new replicaset members
* Bug fix for BSON JS deserializer. Isolating the eval functions in separate functions to avoid V8 deoptimizations
* Correct handling of illegal BSON messages during deserialization
* Fixed Infinite loop when reading GridFs file with no chunks (Issue #471)
* Correctly update existing user password when using addUser (Issue #470)

0.9.7.3-5 2012-01-04
--------------------
* Fix for RegExp serialization for 0.4.X where typeof /regexp/ == 'function' vs in 0.6.X typeof /regexp/ == 'object'
* Don't allow keepAlive and setNoDelay for 0.4.X as it throws errors

0.9.7.3-4 2012-01-04
--------------------
* Chased down potential memory leak on findAndModify, Issue #467 (node.js removeAllListeners leaves the key in the _events object, node.js bug on eventlistener?, leads to extremely slow memory leak on listener object)
* Sanity checks for GridFS performance with benchmark added

0.9.7.3-3 2012-01-04
--------------------
* Bug fixes for performance issues going form 0.9.6.X to 0.9.7.X on linux
* BSON bug fixes for performance

0.9.7.3-2 2012-01-02
--------------------
* Fixed up documentation to reflect the preferred way of instantiating bson types
* GC bug fix for JS bson parser to avoid stop-and-go GC collection

0.9.7.3-1 2012-01-02
--------------------
* Fix to make db.bson_serializer and db.bson_deserializer work as it did previously

0.9.7.3 2011-12-30
--------------------
* Moved BSON_BINARY_SUBTYPE_DEFAULT from BSON object to Binary object and removed the BSON_BINARY_ prefixes
* Removed Native BSON types, C++ parser uses JS types (faster due to cost of crossing the JS-C++ barrier for each call)
* Added build fix for 0.4.X branch of Node.js where GetOwnPropertyNames is not defined in v8
* Fix for wire protocol parser for corner situation where the message is larger than the maximum socket buffer in node.js (Issue #464, #461, #447)
* Connection pool status set to connected on poolReady, isConnected returns false on anything but connected status (Issue #455)

0.9.7.2-5 2011-12-22
--------------------
* Brand spanking new Streaming Cursor support Issue #458 (https://github.com/christkv/node-mongodb-native/pull/458) thanks to Mr Aaron Heckmann

0.9.7.2-4 2011-12-21
--------------------
* Refactoring of callback code to work around performance regression on linux
* Fixed group function to correctly use the command mode as default

0.9.7.2-3 2011-12-18
--------------------
* Fixed error handling for findAndModify while still working for mongodb 1.8.6 (Issue #450).
* Allow for force send query to primary, pass option (read:'primary') on find command.
	* ``find({a:1}, {read:'primary'}).toArray(function(err, items) {});``

0.9.7.2-2 2011-12-16
--------------------
* Fixes infinite streamRecords QueryFailure fix when using Mongos (Issue #442)

0.9.7.2-1 2011-12-16
--------------------
* ~10% perf improvement for ObjectId#toHexString (Issue #448, https://github.com/aheckmann)
* Only using process.nextTick on errors emitted on callbacks not on all parsing, reduces number of ticks in the driver
* Changed parsing off bson messages to use process.nextTick to do bson parsing in batches if the message is over 10K as to yield more time to the event look increasing concurrency on big mongoreply messages with multiple documents

0.9.7.2 2011-12-15
------------------
* Added SSL support for future version of mongodb (VERY VERY EXPERIMENTAL)
	* pass in the ssl:true option to the server or replicaset server config to enable
	* a bug either in mongodb or node.js does not allow for more than 1 connection pr db instance (poolSize:1).
* Added getTimestamp() method to objectID that returns a date object
* Added finalize function to collection.group
	* function group (keys, condition, initial, reduce, finalize, command, callback)
* Reaper no longer using setTimeout to handle reaping. Triggering is done in the general flow leading to predictable behavior.
	* reaperInterval, set interval for reaper (default 10000 miliseconds)
	* reaperTimeout, set timeout for calls (default 30000 miliseconds)
	* reaper, enable/disable reaper (default false)
* Work around for issues with findAndModify during high concurrency load, insure that the behavior is the same across the 1.8.X branch and 2.X branch of MongoDb
* Reworked multiple db's sharing same connection pool to behave correctly on error, timeout and close
* EnsureIndex command can be executed without a callback (Issue #438)
* Eval function no accepts options including nolock (Issue #432)
	* eval(code, parameters, options, callback) (where options = {nolock:true})

0.9.7.1-4 2011-11-27
--------------------
* Replaced install.sh with install.js to install correctly on all supported os's

0.9.7.1-3 2011-11-27
--------------------
* Fixes incorrect scope for ensureIndex error wrapping (Issue #419) https://github.com/ritch

0.9.7.1-2 2011-11-27
--------------------
* Set statistical selection strategy as default for secondary choice.

0.9.7.1-1 2011-11-27
--------------------
* Better handling of single server reconnect (fixes some bugs)
* Better test coverage of single server failure
* Correct handling of callbacks on replicaset servers when firewall dropping packets, correct reconnect

0.9.7.1 2011-11-24
------------------
* Better handling of dead server for single server instances
* FindOne and find treats selector == null as {}, Issue #403
* Possible to pass in a strategy for the replicaset to pick secondary reader node
	* parameter strategy
		* ping (default), pings the servers and picks the one with the lowest ping time
		* statistical, measures each request and pick the one with the lowest mean and std deviation
* Set replicaset read preference replicaset.setReadPreference()
	* Server.READ_PRIMARY (use primary server for reads)
	* Server.READ_SECONDARY (from a secondary server (uses the strategy set))
	* tags, {object of tags}
* Added replay of commands issued to a closed connection when the connection is re-established
* Fix isConnected and close on unopened connections. Issue #409, fix by (https://github.com/sethml)
* Moved reaper to db.open instead of constructor (Issue #406)
* Allows passing through of socket connection settings to Server or ReplSetServer under the option socketOptions
  	* timeout = set seconds before connection times out (default 0)
	* noDelay = Disables the Nagle algorithm (default true)
	* keepAlive = Set if keepAlive is used (default 0, which means no keepAlive, set higher than 0 for keepAlive)
	* encoding = ['ascii', 'utf8', or 'base64'] (default null)
* Fixes for handling of errors during shutdown off a socket connection
* Correctly applies socket options including timeout
* Cleanup of test management code to close connections correctly
* Handle parser errors better, closing down the connection and emitting an error
* Correctly emit errors from server.js only wrapping errors that are strings

0.9.7 2011-11-10
----------------
* Added priority setting to replicaset manager
* Added correct handling of passive servers in replicaset
* Reworked socket code for simpler clearer handling
* Correct handling of connections in test helpers
* Added control of retries on failure
    * control with parameters retryMiliSeconds and numberOfRetries when creating a db instance
* Added reaper that will timeout and cleanup queries that never return
	* control with parameters reaperInterval and reaperTimeout when creating a db instance
* Refactored test helper classes for replicaset tests
* Allows raw (no bson parser mode for insert, update, remove, find and findOne)
	* control raw mode passing in option raw:true on the commands
	* will return buffers with the binary bson objects
* Fixed memory leak in cursor.toArray
* Fixed bug in command creation for mongodb server with wrong scope of call
* Added db(dbName) method to db.js to allow for reuse of connections against other databases
* Serialization of functions in an object is off by default, override with parameter
	* serializeFunctions [true/false] on db level, collection level or individual insert/update/findAndModify
* Added Long.fromString to c++ class and fixed minor bug in the code (Test case for $gt operator on 64-bit integers, Issue #394)
* FindOne and find now share same code execution and will work in the same manner, Issue #399
* Fix for tailable cursors, Issue #384
* Fix for Cursor rewind broken, Issue #389
* Allow Gridstore.exist to query using regexp, Issue #387, fix by (https://github.com/kaij)
* Updated documentation on https://github.com/christkv/node-mongodb-native
* Fixed toJSON methods across all objects for BSON, Binary return Base64 Encoded data

0.9.6-22 2011-10-15
-------------------
* Fixed bug in js bson parser that could cause wrong object size on serialization, Issue #370
* Fixed bug in findAndModify that did not throw error on replicaset timeout, Issue #373

0.9.6-21 2011-10-05
-------------------
* Reworked reconnect code to work correctly
* Handling errors in different parts of the code to ensure that it does not lock the connection
* Consistent error handling for Object.createFromHexString for JS and C++

0.9.6-20 2011-10-04
-------------------
* Reworked bson.js parser to get rid off Array.shift() due to it allocating new memory for each call. Speedup varies between 5-15% depending on doc
* Reworked bson.cc to throw error when trying to serialize js bson types
* Added MinKey, MaxKey and Double support for JS and C++ parser
* Reworked socket handling code to emit errors on unparsable messages
* Added logger option for Db class, lets you pass in a function in the shape
	{
		log : function(message, object) {},
		error : function(errorMessage, errorObject) {},
		debug : function(debugMessage, object) {},
	}

  Usage is new Db(new Server(..), {logger: loggerInstance})

0.9.6-19 2011-09-29
-------------------
* Fixing compatibility issues between C++ bson parser and js parser
* Added Symbol support to C++ parser
* Fixed socket handling bug for seldom misaligned message from mongodb
* Correctly handles serialization of functions using the C++ bson parser

0.9.6-18 2011-09-22
-------------------
* Fixed bug in waitForConnection that would lead to 100% cpu usage, Issue #352

0.9.6-17 2011-09-21
-------------------
* Fixed broken exception test causing bamboo to hang
* Handling correctly command+lastError when both return results as in findAndModify, Issue #351

0.9.6-16 2011-09-14
-------------------
* Fixing a bunch of issues with compatibility with MongoDB 2.0.X branch. Some fairly big changes in behavior from 1.8.X to 2.0.X on the server.
* Error Connection MongoDB V2.0.0 with Auth=true, Issue #348

0.9.6-15 2011-09-09
-------------------
* Fixed issue where pools would not be correctly cleaned up after an error, Issue #345
* Fixed authentication issue with secondary servers in Replicaset, Issue #334
* Duplicate replica-set servers when omitting port, Issue #341
* Fixing findAndModify to correctly work with Replicasets ensuring proper error handling, Issue #336
* Merged in code from (https://github.com/aheckmann) that checks for global variable leaks

0.9.6-14 2011-09-05
-------------------
* Minor fixes for error handling in cursor streaming (https://github.com/sethml), Issue #332
* Minor doc fixes
* Some more cursor sort tests added, Issue #333
* Fixes to work with 0.5.X branch
* Fix Db not removing reconnect listener from serverConfig, (https://github.com/sbrekken), Issue #337
* Removed node_events.h includes (https://github.com/jannehietamaki), Issue #339
* Implement correct safe/strict mode for findAndModify.

0.9.6-13 2011-08-24
-------------------
* Db names correctly error checked for illegal characters

0.9.6-12 2011-08-24
-------------------
* Nasty bug in GridFS if you changed the default chunk size
* Fixed error handling bug in findOne

0.9.6-11 2011-08-23
-------------------
* Timeout option not correctly making it to the cursor, Issue #320, Fix from (https://github.com/year2013)
* Fixes for memory leaks when using buffers and C++ parser
* Fixes to make tests pass on 0.5.X
* Cleanup of bson.js to remove duplicated code paths
* Fix for errors occurring in ensureIndex, Issue #326
* Removing require.paths to make tests work with the 0.5.X branch

0.9.6-10 2011-08-11
-------------------
* Specific type Double for capped collections (https://github.com/mbostock), Issue #312
* Decorating Errors with all all object info from Mongo (https://github.com/laurie71), Issue #308
* Implementing fixes for mongodb 1.9.1 and higher to make tests pass
* Admin validateCollection now takes an options argument for you to pass in full option
* Implemented keepGoing parameter for mongodb 1.9.1 or higher, Issue #310
* Added test for read_secondary count issue, merged in fix from (https://github.com/year2013), Issue #317

0.9.6-9
-------
* Bug fix for bson parsing the key '':'' correctly without crashing

0.9.6-8
-------
* Changed to using node.js crypto library MD5 digest
* Connect method support documented mongodb: syntax by (https://github.com/sethml)
* Support Symbol type for BSON, serializes to it's own type Symbol, Issue #302, #288
* Code object without scope serializing to correct BSON type
* Lot's of fixes to avoid double callbacks (https://github.com/aheckmann) Issue #304
* Long deserializes as Number for values in the range -2^53 to 2^53, Issue #305 (https://github.com/sethml)
* Fixed C++ parser to reflect JS parser handling of long deserialization
* Bson small optimizations

0.9.6-7 2011-07-13
------------------
* JS Bson deserialization bug #287

0.9.6-6 2011-07-12
------------------
* FindAndModify not returning error message as other methods Issue #277
* Added test coverage for $push, $pushAll and $inc atomic operations
* Correct Error handling for non 12/24 bit ids on Pure JS ObjectID class Issue #276
* Fixed terrible deserialization bug in js bson code #285
* Fix by andrewjstone to avoid throwing errors when this.primary not defined

0.9.6-5 2011-07-06
------------------
* Rewritten BSON js parser now faster than the C parser on my core2duo laptop
* Added option full to indexInformation to get all index info Issue #265
* Passing in ObjectID for new Gridstore works correctly Issue #272

0.9.6-4 2011-07-01
------------------
* Added test and bug fix for insert/update/remove without callback supplied

0.9.6-3 2011-07-01
------------------
* Added simple grid class called Grid with put, get, delete methods
* Fixed writeBuffer/readBuffer methods on GridStore so they work correctly
* Automatic handling of buffers when using write method on GridStore
* GridStore now accepts a ObjectID instead of file name for write and read methods
* GridStore.list accepts id option to return of file ids instead of filenames
* GridStore close method returns document for the file allowing user to reference _id field

0.9.6-2 2011-06-30
------------------
* Fixes for reconnect logic for server object (replays auth correctly)
* More testcases for auth
* Fixes in error handling for replicaset
* Fixed bug with safe parameter that would fail to execute safe when passing w or wtimeout
* Fixed slaveOk bug for findOne method
* Implemented auth support for replicaset and test cases
* Fixed error when not passing in rs_name

0.9.6-1 2011-06-25
------------------
* Fixes for test to run properly using c++ bson parser
* Fixes for dbref in native parser (correctly handles ref without db component)
* Connection fixes for replicasets to avoid runtime conditions in cygwin (https://github.com/vincentcr)
* Fixes for timestamp in js bson parser (distinct timestamp type now)

0.9.6 2011-06-21
----------------
* Worked around npm version handling bug
* Race condition fix for cygwin (https://github.com/vincentcr)

0.9.5-1 2011-06-21
------------------
* Extracted Timestamp as separate class for bson js parser to avoid instanceof problems
* Fixed driver strict mode issue

0.9.5 2011-06-20
----------------
* Replicaset support (failover and reading from secondary servers)
* Removed ServerPair and ServerCluster
* Added connection pool functionality
* Fixed serious bug in C++ bson parser where bytes > 127 would generate 2 byte sequences
* Allows for forcing the server to assign ObjectID's using the option {forceServerObjectId: true}

0.6.8
-----
* Removed multiple message concept from bson
* Changed db.open(db) to be db.open(err, db)

0.1 2010-01-30
--------------
* Initial release support of driver using native node.js interface
* Supports gridfs specification
* Supports admin functionality<|MERGE_RESOLUTION|>--- conflicted
+++ resolved
@@ -1,11 +1,9 @@
-<<<<<<< HEAD
 2.0.0
 -----------------
 - Removed Collection, Command, BaseCommand, Chunk, Admin from index.js
 - Removed DEFAULT_CHUNK_SIZE from Chunk and moved to Gridstore
 - Removed Db.connect (use MongoClient.connect instead)
 
-=======
 1.3.11 2013-07-04
 -----------------
 - Fixed errors on geoNear and geoSearch (Issue #1024, https://github.com/ebensing)
@@ -17,7 +15,6 @@
 - Ability to use different Service Name on the driver for Kerberos Authentication (Issue #1008)
 - Remove unnecessary octal literal to allow the code to run in strict mode (Issue #1005, https://github.com/jamesallardice)
 - Proper handling of recovering nodes (when they go into recovery and when they return from recovery, Issue #1027)
->>>>>>> d48c4ed2
 
 1.3.10 2013-06-17
 -----------------
